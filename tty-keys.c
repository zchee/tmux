--- conflicted
+++ resolved
@@ -1310,15 +1310,7 @@
 		tty_default_features(&c->term_features, "rxvt-unicode", 0);
 		break;
 	}
-<<<<<<< HEAD
-	for (i = 1; i < n; i++) {
-		log_debug("%s: DA feature: %d", c->name, p[i]);
-		if (p[i] == 4)
-			flags |= TERM_SIXEL;
-	}
-=======
 	log_debug("%s: received secondary DA %.*s", c->name, (int)*size, buf);
->>>>>>> fed7b29c
 
 	tty_update_features(tty);
 	tty->flags |= TTY_HAVEDA;

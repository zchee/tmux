/* $OpenBSD$ */

/*
 * Copyright (c) 2011 Nicholas Marriott <nicholas.marriott@gmail.com>
 *
 * Permission to use, copy, modify, and distribute this software for any
 * purpose with or without fee is hereby granted, provided that the above
 * copyright notice and this permission notice appear in all copies.
 *
 * THE SOFTWARE IS PROVIDED "AS IS" AND THE AUTHOR DISCLAIMS ALL WARRANTIES
 * WITH REGARD TO THIS SOFTWARE INCLUDING ALL IMPLIED WARRANTIES OF
 * MERCHANTABILITY AND FITNESS. IN NO EVENT SHALL THE AUTHOR BE LIABLE FOR
 * ANY SPECIAL, DIRECT, INDIRECT, OR CONSEQUENTIAL DAMAGES OR ANY DAMAGES
 * WHATSOEVER RESULTING FROM LOSS OF MIND, USE, DATA OR PROFITS, WHETHER
 * IN AN ACTION OF CONTRACT, NEGLIGENCE OR OTHER TORTIOUS ACTION, ARISING
 * OUT OF OR IN CONNECTION WITH THE USE OR PERFORMANCE OF THIS SOFTWARE.
 */

#include <sys/types.h>

#include <string.h>

#include "tmux.h"

/*
 * This file has a tables with all the server, session and window
 * options. These tables are the master copy of the options with their real
 * (user-visible) types, range limits and default values. At start these are
 * copied into the runtime global options trees (which only has number and
 * string types). These tables are then used to look up the real type when the
 * user sets an option or its value needs to be shown.
 */

/* Choice option type lists. */
static const char *options_table_mode_keys_list[] = {
	"emacs", "vi", NULL
};
static const char *options_table_clock_mode_style_list[] = {
	"12", "24", NULL
};
static const char *options_table_status_list[] = {
	"off", "on", "2", "3", "4", "5", NULL
};
static const char *options_table_status_keys_list[] = {
	"emacs", "vi", NULL
};
static const char *options_table_status_justify_list[] = {
	"left", "centre", "right", "absolute-centre", NULL
};
static const char *options_table_status_position_list[] = {
	"top", "bottom", NULL
};
static const char *options_table_bell_action_list[] = {
	"none", "any", "current", "other", NULL
};
static const char *options_table_visual_bell_list[] = {
	"off", "on", "both", NULL
};
static const char *options_table_cursor_style_list[] = {
	"default", "blinking-block", "block", "blinking-underline", "underline",
	"blinking-bar", "bar", NULL
};
static const char *options_table_pane_status_list[] = {
	"off", "top", "bottom", NULL
};
<<<<<<< HEAD
=======
static const char *options_table_pane_border_indicators_list[] = {
	"off", "colour", "arrows", "both", NULL
};
>>>>>>> 87b248f3
static const char *options_table_pane_border_lines_list[] = {
	"single", "double", "heavy", "simple", "number", NULL
};
static const char *options_table_popup_border_lines_list[] = {
	"single", "double", "heavy", "simple", "rounded", "padded", "none", NULL
};
static const char *options_table_set_clipboard_list[] = {
	"off", "external", "on", NULL
};
static const char *options_table_window_size_list[] = {
	"largest", "smallest", "manual", "latest", NULL
};
static const char *options_table_remain_on_exit_list[] = {
	"off", "on", "failed", NULL
};
static const char *options_table_detach_on_destroy_list[] = {
	"off", "on", "no-detached", NULL
};
static const char *options_table_extended_keys_list[] = {
	"off", "on", "always", NULL
};

/* Status line format. */
#define OPTIONS_TABLE_STATUS_FORMAT1 \
	"#[align=left range=left #{E:status-left-style}]" \
	"#[push-default]" \
	"#{T;=/#{status-left-length}:status-left}" \
	"#[pop-default]" \
	"#[norange default]" \
	"#[list=on align=#{status-justify}]" \
	"#[list=left-marker]<#[list=right-marker]>#[list=on]" \
	"#{W:" \
		"#[range=window|#{window_index} " \
			"#{E:window-status-style}" \
			"#{?#{&&:#{window_last_flag}," \
				"#{!=:#{E:window-status-last-style},default}}, " \
				"#{E:window-status-last-style}," \
			"}" \
			"#{?#{&&:#{window_bell_flag}," \
				"#{!=:#{E:window-status-bell-style},default}}, " \
				"#{E:window-status-bell-style}," \
				"#{?#{&&:#{||:#{window_activity_flag}," \
					     "#{window_silence_flag}}," \
					"#{!=:" \
					"#{E:window-status-activity-style}," \
					"default}}, " \
					"#{E:window-status-activity-style}," \
				"}" \
			"}" \
		"]" \
		"#[push-default]" \
		"#{T:window-status-format}" \
		"#[pop-default]" \
		"#[norange default]" \
		"#{?window_end_flag,,#{window-status-separator}}" \
	"," \
		"#[range=window|#{window_index} list=focus " \
			"#{?#{!=:#{E:window-status-current-style},default}," \
				"#{E:window-status-current-style}," \
				"#{E:window-status-style}" \
			"}" \
			"#{?#{&&:#{window_last_flag}," \
				"#{!=:#{E:window-status-last-style},default}}, " \
				"#{E:window-status-last-style}," \
			"}" \
			"#{?#{&&:#{window_bell_flag}," \
				"#{!=:#{E:window-status-bell-style},default}}, " \
				"#{E:window-status-bell-style}," \
				"#{?#{&&:#{||:#{window_activity_flag}," \
					     "#{window_silence_flag}}," \
					"#{!=:" \
					"#{E:window-status-activity-style}," \
					"default}}, " \
					"#{E:window-status-activity-style}," \
				"}" \
			"}" \
		"]" \
		"#[push-default]" \
		"#{T:window-status-current-format}" \
		"#[pop-default]" \
		"#[norange list=on default]" \
		"#{?window_end_flag,,#{window-status-separator}}" \
	"}" \
	"#[nolist align=right range=right #{E:status-right-style}]" \
	"#[push-default]" \
	"#{T;=/#{status-right-length}:status-right}" \
	"#[pop-default]" \
	"#[norange default]"
#define OPTIONS_TABLE_STATUS_FORMAT2 \
	"#[align=centre]#{P:#{?pane_active,#[reverse],}" \
	"#{pane_index}[#{pane_width}x#{pane_height}]#[default] }"
static const char *options_table_status_format_default[] = {
	OPTIONS_TABLE_STATUS_FORMAT1, OPTIONS_TABLE_STATUS_FORMAT2, NULL
};

/* Helpers for hook options. */
#define OPTIONS_TABLE_HOOK(hook_name, default_value) \
	{ .name = hook_name, \
	  .type = OPTIONS_TABLE_COMMAND, \
	  .scope = OPTIONS_TABLE_SESSION, \
	  .flags = OPTIONS_TABLE_IS_ARRAY|OPTIONS_TABLE_IS_HOOK, \
	  .default_str = default_value,	\
	  .separator = "" \
	}

#define OPTIONS_TABLE_PANE_HOOK(hook_name, default_value) \
	{ .name = hook_name, \
	  .type = OPTIONS_TABLE_COMMAND, \
	  .scope = OPTIONS_TABLE_WINDOW|OPTIONS_TABLE_PANE, \
	  .flags = OPTIONS_TABLE_IS_ARRAY|OPTIONS_TABLE_IS_HOOK, \
	  .default_str = default_value,	\
	  .separator = "" \
	}

#define OPTIONS_TABLE_WINDOW_HOOK(hook_name, default_value) \
	{ .name = hook_name, \
	  .type = OPTIONS_TABLE_COMMAND, \
	  .scope = OPTIONS_TABLE_WINDOW, \
	  .flags = OPTIONS_TABLE_IS_ARRAY|OPTIONS_TABLE_IS_HOOK, \
	  .default_str = default_value,	\
	  .separator = "" \
	}

/* Map of name conversions. */
const struct options_name_map options_other_names[] = {
	{ "display-panes-color", "display-panes-colour" },
	{ "display-panes-active-color", "display-panes-active-colour" },
	{ "clock-mode-color", "clock-mode-colour" },
	{ "cursor-color", "cursor-colour" },
	{ "pane-colors", "pane-colours" },
	{ NULL, NULL }
};

/* Top-level options. */
const struct options_table_entry options_table[] = {
	/* Server options. */
	{ .name = "backspace",
	  .type = OPTIONS_TABLE_KEY,
	  .scope = OPTIONS_TABLE_SERVER,
	  .default_num = '\177',
	  .text = "The key to send for backspace."
	},

	{ .name = "buffer-limit",
	  .type = OPTIONS_TABLE_NUMBER,
	  .scope = OPTIONS_TABLE_SERVER,
	  .minimum = 1,
	  .maximum = INT_MAX,
	  .default_num = 50,
	  .text = "The maximum number of automatic buffers. "
		  "When this is reached, the oldest buffer is deleted."
	},

	{ .name = "command-alias",
	  .type = OPTIONS_TABLE_STRING,
	  .scope = OPTIONS_TABLE_SERVER,
	  .flags = OPTIONS_TABLE_IS_ARRAY,
	  .default_str = "split-pane=split-window,"
			 "splitp=split-window,"
			 "server-info=show-messages -JT,"
			 "info=show-messages -JT,"
			 "choose-window=choose-tree -w,"
			 "choose-session=choose-tree -s",
	  .separator = ",",
	  .text = "Array of command aliases. "
		  "Each entry is an alias and a command separated by '='."
	},

	{ .name = "copy-command",
	  .type = OPTIONS_TABLE_STRING,
	  .scope = OPTIONS_TABLE_SERVER,
	  .default_str = "",
	  .text = "Shell command run when text is copied. "
		  "If empty, no command is run."
	},

	{ .name = "cursor-colour",
	  .type = OPTIONS_TABLE_COLOUR,
	  .scope = OPTIONS_TABLE_WINDOW|OPTIONS_TABLE_PANE,
	  .default_num = -1,
	  .text = "Colour of the cursor."
	},

	{ .name = "cursor-style",
	  .type = OPTIONS_TABLE_CHOICE,
	  .scope = OPTIONS_TABLE_WINDOW|OPTIONS_TABLE_PANE,
	  .choices = options_table_cursor_style_list,
	  .default_num = 0,
	  .text = "Style of the cursor."
	},

	{ .name = "default-terminal",
	  .type = OPTIONS_TABLE_STRING,
	  .scope = OPTIONS_TABLE_SERVER,
	  .default_str = TMUX_TERM,
	  .text = "Default for the 'TERM' environment variable."
	},

	{ .name = "editor",
	  .type = OPTIONS_TABLE_STRING,
	  .scope = OPTIONS_TABLE_SERVER,
	  .default_str = _PATH_VI,
	  .text = "Editor run to edit files."
	},

	{ .name = "escape-time",
	  .type = OPTIONS_TABLE_NUMBER,
	  .scope = OPTIONS_TABLE_SERVER,
	  .minimum = 0,
	  .maximum = INT_MAX,
	  .default_num = 500,
	  .unit = "milliseconds",
	  .text = "Time to wait before assuming a key is Escape."
	},

	{ .name = "exit-empty",
	  .type = OPTIONS_TABLE_FLAG,
	  .scope = OPTIONS_TABLE_SERVER,
	  .default_num = 1,
	  .text = "Whether the server should exit if there are no sessions."
	},

	{ .name = "exit-unattached",
	  .type = OPTIONS_TABLE_FLAG,
	  .scope = OPTIONS_TABLE_SERVER,
	  .default_num = 0,
	  .text = "Whether the server should exit if there are no attached "
		  "clients."
	},

	{ .name = "extended-keys",
	  .type = OPTIONS_TABLE_CHOICE,
	  .scope = OPTIONS_TABLE_SERVER,
	  .choices = options_table_extended_keys_list,
	  .default_num = 0,
	  .text = "Whether to request extended key sequences from terminals "
		  "that support it."
	},

	{ .name = "focus-events",
	  .type = OPTIONS_TABLE_FLAG,
	  .scope = OPTIONS_TABLE_SERVER,
	  .default_num = 0,
	  .text = "Whether to send focus events to applications."
	},

	{ .name = "history-file",
	  .type = OPTIONS_TABLE_STRING,
	  .scope = OPTIONS_TABLE_SERVER,
	  .default_str = "",
	  .text = "Location of the command prompt history file. "
		  "Empty does not write a history file."
	},

	{ .name = "message-limit",
	  .type = OPTIONS_TABLE_NUMBER,
	  .scope = OPTIONS_TABLE_SERVER,
	  .minimum = 0,
	  .maximum = INT_MAX,
	  .default_num = 1000,
	  .text = "Maximum number of server messages to keep."
	},

	{ .name = "prompt-history-limit",
	  .type = OPTIONS_TABLE_NUMBER,
	  .scope = OPTIONS_TABLE_SERVER,
	  .minimum = 0,
	  .maximum = INT_MAX,
	  .default_num = 100,
	  .text = "Maximum number of commands to keep in history."
	},

	{ .name = "set-clipboard",
	  .type = OPTIONS_TABLE_CHOICE,
	  .scope = OPTIONS_TABLE_SERVER,
	  .choices = options_table_set_clipboard_list,
	  .default_num = 1,
	  .text = "Whether to attempt to set the system clipboard ('on' or "
		  "'external') and whether to allow applications to create "
		  "paste buffers with an escape sequence ('on' only)."
	},

	{ .name = "terminal-overrides",
	  .type = OPTIONS_TABLE_STRING,
	  .scope = OPTIONS_TABLE_SERVER,
	  .flags = OPTIONS_TABLE_IS_ARRAY,
	  .default_str = "",
	  .separator = ",",
	  .text = "List of terminal capabilities overrides."
	},

	{ .name = "terminal-features",
	  .type = OPTIONS_TABLE_STRING,
	  .scope = OPTIONS_TABLE_SERVER,
	  .flags = OPTIONS_TABLE_IS_ARRAY,
	  .default_str = "xterm*:clipboard:ccolour:cstyle:focus:title,"
			 "screen*:title",
	  .separator = ",",
	  .text = "List of terminal features, used if they cannot be "
		  "automatically detected."
	},

	{ .name = "user-keys",
	  .type = OPTIONS_TABLE_STRING,
	  .scope = OPTIONS_TABLE_SERVER,
	  .flags = OPTIONS_TABLE_IS_ARRAY,
	  .default_str = "",
	  .separator = ",",
	  .text = "User key assignments. "
		  "Each sequence in the list is translated into a key: "
		  "'User0', 'User1' and so on."
	},

	/* Session options. */
	{ .name = "activity-action",
	  .type = OPTIONS_TABLE_CHOICE,
	  .scope = OPTIONS_TABLE_SESSION,
	  .choices = options_table_bell_action_list,
	  .default_num = ALERT_OTHER,
	  .text = "Action to take on an activity alert."
	},

	{ .name = "assume-paste-time",
	  .type = OPTIONS_TABLE_NUMBER,
	  .scope = OPTIONS_TABLE_SESSION,
	  .minimum = 0,
	  .maximum = INT_MAX,
	  .default_num = 1,
	  .unit = "milliseconds",
	  .text = "Maximum time between input to assume it is pasting rather "
		  "than typing."
	},

	{ .name = "base-index",
	  .type = OPTIONS_TABLE_NUMBER,
	  .scope = OPTIONS_TABLE_SESSION,
	  .minimum = 0,
	  .maximum = INT_MAX,
	  .default_num = 0,
	  .text = "Default index of the first window in each session."
	},

	{ .name = "bell-action",
	  .type = OPTIONS_TABLE_CHOICE,
	  .scope = OPTIONS_TABLE_SESSION,
	  .choices = options_table_bell_action_list,
	  .default_num = ALERT_ANY,
	  .text = "Action to take on a bell alert."
	},

	{ .name = "default-command",
	  .type = OPTIONS_TABLE_STRING,
	  .scope = OPTIONS_TABLE_SESSION,
	  .default_str = "",
	  .text = "Default command to run in new panes. If empty, a shell is "
		  "started."
	},

	{ .name = "default-shell",
	  .type = OPTIONS_TABLE_STRING,
	  .scope = OPTIONS_TABLE_SESSION,
	  .default_str = _PATH_BSHELL,
	  .text = "Location of default shell."
	},

	{ .name = "default-size",
	  .type = OPTIONS_TABLE_STRING,
	  .scope = OPTIONS_TABLE_SESSION,
	  .pattern = "[0-9]*x[0-9]*",
	  .default_str = "80x24",
	  .text = "Initial size of new sessions."
	},

	{ .name = "destroy-unattached",
	  .type = OPTIONS_TABLE_FLAG,
	  .scope = OPTIONS_TABLE_SESSION,
	  .default_num = 0,
	  .text = "Whether to destroy sessions when they have no attached "
		  "clients."
	},

	{ .name = "detach-on-destroy",
	  .type = OPTIONS_TABLE_CHOICE,
	  .scope = OPTIONS_TABLE_SESSION,
	  .choices = options_table_detach_on_destroy_list,
	  .default_num = 1,
	  .text = "Whether to detach when a session is destroyed, or switch "
		  "the client to another session if any exist."
	},

	{ .name = "display-panes-active-colour",
	  .type = OPTIONS_TABLE_COLOUR,
	  .scope = OPTIONS_TABLE_SESSION,
	  .default_num = 1,
	  .text = "Colour of the active pane for 'display-panes'."
	},

	{ .name = "display-panes-colour",
	  .type = OPTIONS_TABLE_COLOUR,
	  .scope = OPTIONS_TABLE_SESSION,
	  .default_num = 4,
	  .text = "Colour of not active panes for 'display-panes'."
	},

	{ .name = "display-panes-time",
	  .type = OPTIONS_TABLE_NUMBER,
	  .scope = OPTIONS_TABLE_SESSION,
	  .minimum = 1,
	  .maximum = INT_MAX,
	  .default_num = 1000,
	  .unit = "milliseconds",
	  .text = "Time for which 'display-panes' should show pane numbers."
	},

	{ .name = "display-time",
	  .type = OPTIONS_TABLE_NUMBER,
	  .scope = OPTIONS_TABLE_SESSION,
	  .minimum = 0,
	  .maximum = INT_MAX,
	  .default_num = 750,
	  .unit = "milliseconds",
	  .text = "Time for which status line messages should appear."
	},

	{ .name = "history-limit",
	  .type = OPTIONS_TABLE_NUMBER,
	  .scope = OPTIONS_TABLE_SESSION,
	  .minimum = 0,
	  .maximum = INT_MAX,
	  .default_num = 2000,
	  .unit = "lines",
	  .text = "Maximum number of lines to keep in the history for each "
		  "pane. "
		  "If changed, the new value applies only to new panes."
	},

	{ .name = "key-table",
	  .type = OPTIONS_TABLE_STRING,
	  .scope = OPTIONS_TABLE_SESSION,
	  .default_str = "root",
	  .text = "Default key table. "
		  "Key presses are first looked up in this table."
	},

	{ .name = "lock-after-time",
	  .type = OPTIONS_TABLE_NUMBER,
	  .scope = OPTIONS_TABLE_SESSION,
	  .minimum = 0,
	  .maximum = INT_MAX,
	  .default_num = 0,
	  .unit = "seconds",
	  .text = "Time after which a client is locked if not used."
	},

	{ .name = "lock-command",
	  .type = OPTIONS_TABLE_STRING,
	  .scope = OPTIONS_TABLE_SESSION,
	  .default_str = "lock -np",
	  .text = "Shell command to run to lock a client."
	},

	{ .name = "message-command-style",
	  .type = OPTIONS_TABLE_STRING,
	  .scope = OPTIONS_TABLE_SESSION,
	  .default_str = "bg=black,fg=yellow",
	  .flags = OPTIONS_TABLE_IS_STYLE,
	  .separator = ",",
	  .text = "Style of the command prompt when in command mode, if "
		  "'mode-keys' is set to 'vi'."
	},

	{ .name = "message-style",
	  .type = OPTIONS_TABLE_STRING,
	  .scope = OPTIONS_TABLE_SESSION,
	  .default_str = "bg=yellow,fg=black",
	  .flags = OPTIONS_TABLE_IS_STYLE,
	  .separator = ",",
	  .text = "Style of the command prompt."
	},

	{ .name = "mouse",
	  .type = OPTIONS_TABLE_FLAG,
	  .scope = OPTIONS_TABLE_SESSION,
	  .default_num = 0,
	  .text = "Whether the mouse is recognised and mouse key bindings are "
		  "executed. "
		  "Applications inside panes can use the mouse even when 'off'."
	},

	{ .name = "prefix",
	  .type = OPTIONS_TABLE_KEY,
	  .scope = OPTIONS_TABLE_SESSION,
	  .default_num = '\002',
	  .text = "The prefix key."
	},

	{ .name = "prefix2",
	  .type = OPTIONS_TABLE_KEY,
	  .scope = OPTIONS_TABLE_SESSION,
	  .default_num = KEYC_NONE,
	  .text = "A second prefix key."
	},

	{ .name = "renumber-windows",
	  .type = OPTIONS_TABLE_FLAG,
	  .scope = OPTIONS_TABLE_SESSION,
	  .default_num = 0,
	  .text = "Whether windows are automatically renumbered rather than "
		  "leaving gaps."
	},

	{ .name = "repeat-time",
	  .type = OPTIONS_TABLE_NUMBER,
	  .scope = OPTIONS_TABLE_SESSION,
	  .minimum = 0,
	  .maximum = SHRT_MAX,
	  .default_num = 500,
	  .unit = "milliseconds",
	  .text = "Time to wait for a key binding to repeat, if it is bound "
		  "with the '-r' flag."
	},

	{ .name = "set-titles",
	  .type = OPTIONS_TABLE_FLAG,
	  .scope = OPTIONS_TABLE_SESSION,
	  .default_num = 0,
	  .text = "Whether to set the terminal title, if supported."
	},

	{ .name = "set-titles-string",
	  .type = OPTIONS_TABLE_STRING,
	  .scope = OPTIONS_TABLE_SESSION,
	  .default_str = "#S:#I:#W - \"#T\" #{session_alerts}",
	  .text = "Format of the terminal title to set."
	},

	{ .name = "silence-action",
	  .type = OPTIONS_TABLE_CHOICE,
	  .scope = OPTIONS_TABLE_SESSION,
	  .choices = options_table_bell_action_list,
	  .default_num = ALERT_OTHER,
	  .text = "Action to take on a silence alert."
	},

	{ .name = "status",
	  .type = OPTIONS_TABLE_CHOICE,
	  .scope = OPTIONS_TABLE_SESSION,
	  .choices = options_table_status_list,
	  .default_num = 1,
	  .text = "Number of lines in the status line."
	},

	{ .name = "status-bg",
	  .type = OPTIONS_TABLE_COLOUR,
	  .scope = OPTIONS_TABLE_SESSION,
	  .default_num = 8,
	  .text = "Background colour of the status line. This option is "
		  "deprecated, use 'status-style' instead."
	},

	{ .name = "status-fg",
	  .type = OPTIONS_TABLE_COLOUR,
	  .scope = OPTIONS_TABLE_SESSION,
	  .default_num = 8,
	  .text = "Foreground colour of the status line. This option is "
		  "deprecated, use 'status-style' instead."
	},

	{ .name = "status-format",
	  .type = OPTIONS_TABLE_STRING,
	  .scope = OPTIONS_TABLE_SESSION,
	  .flags = OPTIONS_TABLE_IS_ARRAY,
	  .default_arr = options_table_status_format_default,
	  .text = "Formats for the status lines. "
		  "Each array member is the format for one status line. "
		  "The default status line is made up of several components "
		  "which may be configured individually with other options such "
		  "as 'status-left'."
	},

	{ .name = "status-interval",
	  .type = OPTIONS_TABLE_NUMBER,
	  .scope = OPTIONS_TABLE_SESSION,
	  .minimum = 0,
	  .maximum = INT_MAX,
	  .default_num = 15,
	  .unit = "seconds",
	  .text = "Number of seconds between status line updates."
	},

	{ .name = "status-justify",
	  .type = OPTIONS_TABLE_CHOICE,
	  .scope = OPTIONS_TABLE_SESSION,
	  .choices = options_table_status_justify_list,
	  .default_num = 0,
	  .text = "Position of the window list in the status line."
	},

	{ .name = "status-keys",
	  .type = OPTIONS_TABLE_CHOICE,
	  .scope = OPTIONS_TABLE_SESSION,
	  .choices = options_table_status_keys_list,
	  .default_num = MODEKEY_EMACS,
	  .text = "Key set to use at the command prompt."
	},

	{ .name = "status-left",
	  .type = OPTIONS_TABLE_STRING,
	  .scope = OPTIONS_TABLE_SESSION,
	  .default_str = "[#{session_name}] ",
	  .text = "Contents of the left side of the status line."
	},

	{ .name = "status-left-length",
	  .type = OPTIONS_TABLE_NUMBER,
	  .scope = OPTIONS_TABLE_SESSION,
	  .minimum = 0,
	  .maximum = SHRT_MAX,
	  .default_num = 10,
	  .text = "Maximum width of the left side of the status line."
	},

	{ .name = "status-left-style",
	  .type = OPTIONS_TABLE_STRING,
	  .scope = OPTIONS_TABLE_SESSION,
	  .default_str = "default",
	  .flags = OPTIONS_TABLE_IS_STYLE,
	  .separator = ",",
	  .text = "Style of the left side of the status line."
	},

	{ .name = "status-position",
	  .type = OPTIONS_TABLE_CHOICE,
	  .scope = OPTIONS_TABLE_SESSION,
	  .choices = options_table_status_position_list,
	  .default_num = 1,
	  .text = "Position of the status line."
	},

	{ .name = "status-right",
	  .type = OPTIONS_TABLE_STRING,
	  .scope = OPTIONS_TABLE_SESSION,
	  .default_str = "#{?window_bigger,"
			 "[#{window_offset_x}#,#{window_offset_y}] ,}"
			 "\"#{=21:pane_title}\" %H:%M %d-%b-%y",
	  .text = "Contents of the right side of the status line."

	},

	{ .name = "status-right-length",
	  .type = OPTIONS_TABLE_NUMBER,
	  .scope = OPTIONS_TABLE_SESSION,
	  .minimum = 0,
	  .maximum = SHRT_MAX,
	  .default_num = 40,
	  .text = "Maximum width of the right side of the status line."
	},

	{ .name = "status-right-style",
	  .type = OPTIONS_TABLE_STRING,
	  .scope = OPTIONS_TABLE_SESSION,
	  .default_str = "default",
	  .flags = OPTIONS_TABLE_IS_STYLE,
	  .separator = ",",
	  .text = "Style of the right side of the status line."
	},

	{ .name = "status-style",
	  .type = OPTIONS_TABLE_STRING,
	  .scope = OPTIONS_TABLE_SESSION,
	  .default_str = "bg=green,fg=black",
	  .flags = OPTIONS_TABLE_IS_STYLE,
	  .separator = ",",
	  .text = "Style of the status line."
	},

	{ .name = "update-environment",
	  .type = OPTIONS_TABLE_STRING,
	  .scope = OPTIONS_TABLE_SESSION,
	  .flags = OPTIONS_TABLE_IS_ARRAY,
	  .default_str = "DISPLAY KRB5CCNAME SSH_ASKPASS SSH_AUTH_SOCK "
			 "SSH_AGENT_PID SSH_CONNECTION WINDOWID XAUTHORITY",
	  .text = "List of environment variables to update in the session "
		  "environment when a client is attached."
	},

	{ .name = "visual-activity",
	  .type = OPTIONS_TABLE_CHOICE,
	  .scope = OPTIONS_TABLE_SESSION,
	  .choices = options_table_visual_bell_list,
	  .default_num = VISUAL_OFF,
	  .text = "How activity alerts should be shown: a message ('on'), "
		  "a message and a bell ('both') or nothing ('off')."
	},

	{ .name = "visual-bell",
	  .type = OPTIONS_TABLE_CHOICE,
	  .scope = OPTIONS_TABLE_SESSION,
	  .choices = options_table_visual_bell_list,
	  .default_num = VISUAL_OFF,
	  .text = "How bell alerts should be shown: a message ('on'), "
		  "a message and a bell ('both') or nothing ('off')."
	},

	{ .name = "visual-silence",
	  .type = OPTIONS_TABLE_CHOICE,
	  .scope = OPTIONS_TABLE_SESSION,
	  .choices = options_table_visual_bell_list,
	  .default_num = VISUAL_OFF,
	  .text = "How silence alerts should be shown: a message ('on'), "
		  "a message and a bell ('both') or nothing ('off')."
	},

	{ .name = "word-separators",
	  .type = OPTIONS_TABLE_STRING,
	  .scope = OPTIONS_TABLE_SESSION,
	  /*
	   * The set of non-alphanumeric printable ASCII characters minus the
	   * underscore.
	   */
	  .default_str = "!\"#$%&'()*+,-./:;<=>?@[\\]^`{|}~",
	  .text = "Characters considered to separate words."
	},

	/* Window options. */
	{ .name = "aggressive-resize",
	  .type = OPTIONS_TABLE_FLAG,
	  .scope = OPTIONS_TABLE_WINDOW,
	  .default_num = 0,
	  .text = "When 'window-size' is 'smallest', whether the maximum size "
		  "of a window is the smallest attached session where it is "
		  "the current window ('on') or the smallest session it is "
		  "linked to ('off')."
	},

	{ .name = "allow-passthrough",
	  .type = OPTIONS_TABLE_FLAG,
	  .scope = OPTIONS_TABLE_WINDOW|OPTIONS_TABLE_PANE,
	  .default_num = 0,
	  .text = "Whether applications are allowed to use the escape sequence "
	          "to bypass tmux."
	},

	{ .name = "allow-rename",
	  .type = OPTIONS_TABLE_FLAG,
	  .scope = OPTIONS_TABLE_WINDOW|OPTIONS_TABLE_PANE,
	  .default_num = 0,
	  .text = "Whether applications are allowed to use the escape sequence "
		  "to rename windows."
	},

	{ .name = "alternate-screen",
	  .type = OPTIONS_TABLE_FLAG,
	  .scope = OPTIONS_TABLE_WINDOW|OPTIONS_TABLE_PANE,
	  .default_num = 1,
	  .text = "Whether applications are allowed to use the alternate "
		  "screen."
	},

	{ .name = "automatic-rename",
	  .type = OPTIONS_TABLE_FLAG,
	  .scope = OPTIONS_TABLE_WINDOW,
	  .default_num = 1,
	  .text = "Whether windows are automatically renamed."
	},

	{ .name = "automatic-rename-format",
	  .type = OPTIONS_TABLE_STRING,
	  .scope = OPTIONS_TABLE_WINDOW,
	  .default_str = "#{?pane_in_mode,[tmux],#{pane_current_command}}"
			 "#{?pane_dead,[dead],}",
	  .text = "Format used to automatically rename windows."
	},

	{ .name = "clock-mode-colour",
	  .type = OPTIONS_TABLE_COLOUR,
	  .scope = OPTIONS_TABLE_WINDOW,
	  .default_num = 4,
	  .text = "Colour of the clock in clock mode."
	},

	{ .name = "clock-mode-style",
	  .type = OPTIONS_TABLE_CHOICE,
	  .scope = OPTIONS_TABLE_WINDOW,
	  .choices = options_table_clock_mode_style_list,
	  .default_num = 1,
	  .text = "Time format of the clock in clock mode."
	},

	{ .name = "copy-mode-match-style",
	  .type = OPTIONS_TABLE_STRING,
	  .scope = OPTIONS_TABLE_WINDOW,
	  .default_str = "bg=cyan,fg=black",
	  .flags = OPTIONS_TABLE_IS_STYLE,
	  .separator = ",",
	  .text = "Style of search matches in copy mode."
	},

	{ .name = "copy-mode-current-match-style",
	  .type = OPTIONS_TABLE_STRING,
	  .scope = OPTIONS_TABLE_WINDOW,
	  .default_str = "bg=magenta,fg=black",
	  .flags = OPTIONS_TABLE_IS_STYLE,
	  .separator = ",",
	  .text = "Style of the current search match in copy mode."
	},

	{ .name = "copy-mode-mark-style",
	  .type = OPTIONS_TABLE_STRING,
	  .scope = OPTIONS_TABLE_WINDOW,
	  .default_str = "bg=red,fg=black",
	  .flags = OPTIONS_TABLE_IS_STYLE,
	  .separator = ",",
	  .text = "Style of the marked line in copy mode."
	},

	{ .name = "fill-character",
	  .type = OPTIONS_TABLE_STRING,
	  .scope = OPTIONS_TABLE_WINDOW,
	  .default_str = "",
	  .text = "Character used to fill unused parts of window."
	},

	{ .name = "main-pane-height",
	  .type = OPTIONS_TABLE_STRING,
	  .scope = OPTIONS_TABLE_WINDOW,
	  .default_str = "24",
	  .text = "Height of the main pane in the 'main-horizontal' layout. "
		  "This may be a percentage, for example '10%'."
	},

	{ .name = "main-pane-width",
	  .type = OPTIONS_TABLE_STRING,
	  .scope = OPTIONS_TABLE_WINDOW,
	  .default_str = "80",
	  .text = "Width of the main pane in the 'main-vertical' layout. "
		  "This may be a percentage, for example '10%'."
	},

	{ .name = "mode-keys",
	  .type = OPTIONS_TABLE_CHOICE,
	  .scope = OPTIONS_TABLE_WINDOW,
	  .choices = options_table_mode_keys_list,
	  .default_num = MODEKEY_EMACS,
	  .text = "Key set used in copy mode."
	},

	{ .name = "mode-style",
	  .type = OPTIONS_TABLE_STRING,
	  .scope = OPTIONS_TABLE_WINDOW,
	  .default_str = "bg=yellow,fg=black",
	  .flags = OPTIONS_TABLE_IS_STYLE,
	  .separator = ",",
	  .text = "Style of indicators and highlighting in modes."
	},

	{ .name = "monitor-activity",
	  .type = OPTIONS_TABLE_FLAG,
	  .scope = OPTIONS_TABLE_WINDOW,
	  .default_num = 0,
	  .text = "Whether an alert is triggered by activity."
	},

	{ .name = "monitor-bell",
	  .type = OPTIONS_TABLE_FLAG,
	  .scope = OPTIONS_TABLE_WINDOW,
	  .default_num = 1,
	  .text = "Whether an alert is triggered by a bell."
	},

	{ .name = "monitor-silence",
	  .type = OPTIONS_TABLE_NUMBER,
	  .scope = OPTIONS_TABLE_WINDOW,
	  .minimum = 0,
	  .maximum = INT_MAX,
	  .default_num = 0,
	  .text = "Time after which an alert is triggered by silence. "
		  "Zero means no alert."

	},

	{ .name = "other-pane-height",
	  .type = OPTIONS_TABLE_STRING,
	  .scope = OPTIONS_TABLE_WINDOW,
	  .default_str = "0",
	  .text = "Height of the other panes in the 'main-horizontal' layout. "
		  "This may be a percentage, for example '10%'."
	},

	{ .name = "other-pane-width",
	  .type = OPTIONS_TABLE_STRING,
	  .scope = OPTIONS_TABLE_WINDOW,
	  .default_str = "0",
	  .text = "Height of the other panes in the 'main-vertical' layout. "
		  "This may be a percentage, for example '10%'."
	},

	{ .name = "pane-active-border-style",
	  .type = OPTIONS_TABLE_STRING,
	  .scope = OPTIONS_TABLE_WINDOW,
	  .default_str = "#{?pane_in_mode,fg=yellow,#{?synchronize-panes,fg=red,fg=green}}",
	  .flags = OPTIONS_TABLE_IS_STYLE,
	  .separator = ",",
	  .text = "Style of the active pane border."
	},

	{ .name = "pane-base-index",
	  .type = OPTIONS_TABLE_NUMBER,
	  .scope = OPTIONS_TABLE_WINDOW,
	  .minimum = 0,
	  .maximum = USHRT_MAX,
	  .default_num = 0,
	  .text = "Index of the first pane in each window."
	},

	{ .name = "pane-border-format",
	  .type = OPTIONS_TABLE_STRING,
	  .scope = OPTIONS_TABLE_WINDOW|OPTIONS_TABLE_PANE,
	  .default_str = "#{?pane_active,#[reverse],}#{pane_index}#[default] "
			 "\"#{pane_title}\"",
	  .text = "Format of text in the pane status lines."
	},

	{ .name = "pane-border-indicators",
	  .type = OPTIONS_TABLE_CHOICE,
	  .scope = OPTIONS_TABLE_WINDOW,
	  .choices = options_table_pane_border_indicators_list,
	  .default_num = PANE_BORDER_COLOUR,
	  .text = "Whether to indicate the active pane by colouring border or "
		  "displaying arrow markers."
	},

	{ .name = "pane-border-lines",
	  .type = OPTIONS_TABLE_CHOICE,
	  .scope = OPTIONS_TABLE_WINDOW,
	  .choices = options_table_pane_border_lines_list,
	  .default_num = PANE_LINES_SINGLE,
	  .text = "Type of characters used to draw pane border lines. Some of "
		  "these are only supported on terminals with UTF-8 support."
	},

	{ .name = "pane-border-status",
	  .type = OPTIONS_TABLE_CHOICE,
	  .scope = OPTIONS_TABLE_WINDOW,
	  .choices = options_table_pane_status_list,
	  .default_num = PANE_STATUS_OFF,
	  .text = "Position of the pane status lines."
	},

	{ .name = "pane-border-style",
	  .type = OPTIONS_TABLE_STRING,
	  .scope = OPTIONS_TABLE_WINDOW,
	  .default_str = "default",
	  .flags = OPTIONS_TABLE_IS_STYLE,
	  .separator = ",",
	  .text = "Style of the pane status lines."
	},

	{ .name = "pane-colours",
	  .type = OPTIONS_TABLE_COLOUR,
	  .scope = OPTIONS_TABLE_WINDOW|OPTIONS_TABLE_PANE,
	  .default_str = "",
	  .flags = OPTIONS_TABLE_IS_ARRAY,
	  .text = "The default colour palette for colours zero to 255."
	},

	{ .name = "popup-style",
	  .type = OPTIONS_TABLE_STRING,
	  .scope = OPTIONS_TABLE_WINDOW,
	  .default_str = "default",
	  .flags = OPTIONS_TABLE_IS_STYLE,
	  .separator = ",",
	  .text = "Default style of popups."
	},

	{ .name = "popup-border-style",
	  .type = OPTIONS_TABLE_STRING,
	  .scope = OPTIONS_TABLE_WINDOW,
	  .default_str = "default",
	  .flags = OPTIONS_TABLE_IS_STYLE,
	  .separator = ",",
	  .text = "Default style of popup borders."
	},

	{ .name = "popup-border-lines",
	  .type = OPTIONS_TABLE_CHOICE,
	  .scope = OPTIONS_TABLE_WINDOW,
	  .choices = options_table_popup_border_lines_list,
	  .default_num = BOX_LINES_SINGLE,
	  .text = "Type of characters used to draw popup border lines. Some of "
<<<<<<< HEAD
	          "these are only supported on terminals with UTF-8 support."
=======
		  "these are only supported on terminals with UTF-8 support."
>>>>>>> 87b248f3
	},

	{ .name = "remain-on-exit",
	  .type = OPTIONS_TABLE_CHOICE,
	  .scope = OPTIONS_TABLE_WINDOW|OPTIONS_TABLE_PANE,
	  .choices = options_table_remain_on_exit_list,
	  .default_num = 0,
	  .text = "Whether panes should remain ('on') or be automatically "
		  "killed ('off' or 'failed') when the program inside exits."
	},

	{ .name = "remain-on-exit-format",
	  .type = OPTIONS_TABLE_STRING,
	  .scope = OPTIONS_TABLE_WINDOW|OPTIONS_TABLE_PANE,
	  .default_str = "Pane is dead ("
			 "#{?#{!=:#{pane_dead_status},},"
	                 "status #{pane_dead_status},}"
			 "#{?#{!=:#{pane_dead_signal},},"
	                 "signal #{pane_dead_signal},}, "
			 "#{t:pane_dead_time})",
	  .text = "Message shown after the program in a pane has exited, if "
	          "remain-on-exit is enabled."
	},

	{ .name = "scroll-on-clear",
	  .type = OPTIONS_TABLE_FLAG,
	  .scope = OPTIONS_TABLE_WINDOW|OPTIONS_TABLE_PANE,
	  .default_num = 1,
	  .text = "Whether the contents of the screen should be scrolled into"
		  "history when clearing the whole screen."
	},

	{ .name = "synchronize-panes",
	  .type = OPTIONS_TABLE_FLAG,
	  .scope = OPTIONS_TABLE_WINDOW|OPTIONS_TABLE_PANE,
	  .default_num = 0,
	  .text = "Whether typing should be sent to all panes simultaneously."
	},

	{ .name = "window-active-style",
	  .type = OPTIONS_TABLE_STRING,
	  .scope = OPTIONS_TABLE_WINDOW|OPTIONS_TABLE_PANE,
	  .default_str = "default",
	  .flags = OPTIONS_TABLE_IS_STYLE,
	  .separator = ",",
	  .text = "Default style of the active pane."
	},

	{ .name = "window-size",
	  .type = OPTIONS_TABLE_CHOICE,
	  .scope = OPTIONS_TABLE_WINDOW,
	  .choices = options_table_window_size_list,
	  .default_num = WINDOW_SIZE_LATEST,
	  .text = "How window size is calculated. "
		  "'latest' uses the size of the most recently used client, "
		  "'largest' the largest client, 'smallest' the smallest "
		  "client and 'manual' a size set by the 'resize-window' "
		  "command."
	},

	{ .name = "window-style",
	  .type = OPTIONS_TABLE_STRING,
	  .scope = OPTIONS_TABLE_WINDOW|OPTIONS_TABLE_PANE,
	  .default_str = "default",
	  .flags = OPTIONS_TABLE_IS_STYLE,
	  .separator = ",",
	  .text = "Default style of panes that are not the active pane."
	},

	{ .name = "window-status-activity-style",
	  .type = OPTIONS_TABLE_STRING,
	  .scope = OPTIONS_TABLE_WINDOW,
	  .default_str = "reverse",
	  .flags = OPTIONS_TABLE_IS_STYLE,
	  .separator = ",",
	  .text = "Style of windows in the status line with an activity alert."
	},

	{ .name = "window-status-bell-style",
	  .type = OPTIONS_TABLE_STRING,
	  .scope = OPTIONS_TABLE_WINDOW,
	  .default_str = "reverse",
	  .flags = OPTIONS_TABLE_IS_STYLE,
	  .separator = ",",
	  .text = "Style of windows in the status line with a bell alert."
	},

	{ .name = "window-status-current-format",
	  .type = OPTIONS_TABLE_STRING,
	  .scope = OPTIONS_TABLE_WINDOW,
	  .default_str = "#I:#W#{?window_flags,#{window_flags}, }",
	  .text = "Format of the current window in the status line."
	},

	{ .name = "window-status-current-style",
	  .type = OPTIONS_TABLE_STRING,
	  .scope = OPTIONS_TABLE_WINDOW,
	  .default_str = "default",
	  .flags = OPTIONS_TABLE_IS_STYLE,
	  .separator = ",",
	  .text = "Style of the current window in the status line."
	},

	{ .name = "window-status-format",
	  .type = OPTIONS_TABLE_STRING,
	  .scope = OPTIONS_TABLE_WINDOW,
	  .default_str = "#I:#W#{?window_flags,#{window_flags}, }",
	  .text = "Format of windows in the status line, except the current "
		  "window."
	},

	{ .name = "window-status-last-style",
	  .type = OPTIONS_TABLE_STRING,
	  .scope = OPTIONS_TABLE_WINDOW,
	  .default_str = "default",
	  .flags = OPTIONS_TABLE_IS_STYLE,
	  .separator = ",",
	  .text = "Style of the last window in the status line."
	},

	{ .name = "window-status-separator",
	  .type = OPTIONS_TABLE_STRING,
	  .scope = OPTIONS_TABLE_WINDOW,
	  .default_str = " ",
	  .text = "Separator between windows in the status line."
	},

	{ .name = "window-status-style",
	  .type = OPTIONS_TABLE_STRING,
	  .scope = OPTIONS_TABLE_WINDOW,
	  .default_str = "default",
	  .flags = OPTIONS_TABLE_IS_STYLE,
	  .separator = ",",
	  .text = "Style of windows in the status line, except the current and "
		  "last windows."
	},

	{ .name = "wrap-search",
	  .type = OPTIONS_TABLE_FLAG,
	  .scope = OPTIONS_TABLE_WINDOW,
	  .default_num = 1,
	  .text = "Whether searching in copy mode should wrap at the top or "
		  "bottom."
	},

	{ .name = "xterm-keys", /* no longer used */
	  .type = OPTIONS_TABLE_FLAG,
	  .scope = OPTIONS_TABLE_WINDOW,
	  .default_num = 1,
	  .text = "Whether xterm-style function key sequences should be sent. "
		  "This option is no longer used."
	},

	/* Hook options. */
	OPTIONS_TABLE_HOOK("after-bind-key", ""),
	OPTIONS_TABLE_HOOK("after-capture-pane", ""),
	OPTIONS_TABLE_HOOK("after-copy-mode", ""),
	OPTIONS_TABLE_HOOK("after-display-message", ""),
	OPTIONS_TABLE_HOOK("after-display-panes", ""),
	OPTIONS_TABLE_HOOK("after-kill-pane", ""),
	OPTIONS_TABLE_HOOK("after-list-buffers", ""),
	OPTIONS_TABLE_HOOK("after-list-clients", ""),
	OPTIONS_TABLE_HOOK("after-list-keys", ""),
	OPTIONS_TABLE_HOOK("after-list-panes", ""),
	OPTIONS_TABLE_HOOK("after-list-sessions", ""),
	OPTIONS_TABLE_HOOK("after-list-windows", ""),
	OPTIONS_TABLE_HOOK("after-load-buffer", ""),
	OPTIONS_TABLE_HOOK("after-lock-server", ""),
	OPTIONS_TABLE_HOOK("after-new-session", ""),
	OPTIONS_TABLE_HOOK("after-new-window", ""),
	OPTIONS_TABLE_HOOK("after-paste-buffer", ""),
	OPTIONS_TABLE_HOOK("after-pipe-pane", ""),
	OPTIONS_TABLE_HOOK("after-queue", ""),
	OPTIONS_TABLE_HOOK("after-refresh-client", ""),
	OPTIONS_TABLE_HOOK("after-rename-session", ""),
	OPTIONS_TABLE_HOOK("after-rename-window", ""),
	OPTIONS_TABLE_HOOK("after-resize-pane", ""),
	OPTIONS_TABLE_HOOK("after-resize-window", ""),
	OPTIONS_TABLE_HOOK("after-save-buffer", ""),
	OPTIONS_TABLE_HOOK("after-select-layout", ""),
	OPTIONS_TABLE_HOOK("after-select-pane", ""),
	OPTIONS_TABLE_HOOK("after-select-window", ""),
	OPTIONS_TABLE_HOOK("after-send-keys", ""),
	OPTIONS_TABLE_HOOK("after-set-buffer", ""),
	OPTIONS_TABLE_HOOK("after-set-environment", ""),
	OPTIONS_TABLE_HOOK("after-set-hook", ""),
	OPTIONS_TABLE_HOOK("after-set-option", ""),
	OPTIONS_TABLE_HOOK("after-show-environment", ""),
	OPTIONS_TABLE_HOOK("after-show-messages", ""),
	OPTIONS_TABLE_HOOK("after-show-options", ""),
	OPTIONS_TABLE_HOOK("after-split-window", ""),
	OPTIONS_TABLE_HOOK("after-unbind-key", ""),
	OPTIONS_TABLE_HOOK("alert-activity", ""),
	OPTIONS_TABLE_HOOK("alert-bell", ""),
	OPTIONS_TABLE_HOOK("alert-silence", ""),
	OPTIONS_TABLE_HOOK("client-active", ""),
	OPTIONS_TABLE_HOOK("client-attached", ""),
	OPTIONS_TABLE_HOOK("client-detached", ""),
	OPTIONS_TABLE_HOOK("client-focus-in", ""),
	OPTIONS_TABLE_HOOK("client-focus-out", ""),
	OPTIONS_TABLE_HOOK("client-resized", ""),
	OPTIONS_TABLE_HOOK("client-session-changed", ""),
	OPTIONS_TABLE_PANE_HOOK("pane-died", ""),
	OPTIONS_TABLE_PANE_HOOK("pane-exited", ""),
	OPTIONS_TABLE_PANE_HOOK("pane-focus-in", ""),
	OPTIONS_TABLE_PANE_HOOK("pane-focus-out", ""),
	OPTIONS_TABLE_PANE_HOOK("pane-mode-changed", ""),
	OPTIONS_TABLE_PANE_HOOK("pane-set-clipboard", ""),
	OPTIONS_TABLE_PANE_HOOK("pane-title-changed", ""),
	OPTIONS_TABLE_HOOK("session-closed", ""),
	OPTIONS_TABLE_HOOK("session-created", ""),
	OPTIONS_TABLE_HOOK("session-renamed", ""),
	OPTIONS_TABLE_HOOK("session-window-changed", ""),
	OPTIONS_TABLE_WINDOW_HOOK("window-layout-changed", ""),
	OPTIONS_TABLE_HOOK("window-linked", ""),
	OPTIONS_TABLE_WINDOW_HOOK("window-pane-changed", ""),
	OPTIONS_TABLE_WINDOW_HOOK("window-renamed", ""),
	OPTIONS_TABLE_WINDOW_HOOK("window-resized", ""),
	OPTIONS_TABLE_HOOK("window-unlinked", ""),

	{ .name = NULL }
};<|MERGE_RESOLUTION|>--- conflicted
+++ resolved
@@ -63,12 +63,9 @@
 static const char *options_table_pane_status_list[] = {
 	"off", "top", "bottom", NULL
 };
-<<<<<<< HEAD
-=======
 static const char *options_table_pane_border_indicators_list[] = {
 	"off", "colour", "arrows", "both", NULL
 };
->>>>>>> 87b248f3
 static const char *options_table_pane_border_lines_list[] = {
 	"single", "double", "heavy", "simple", "number", NULL
 };
@@ -1059,11 +1056,7 @@
 	  .choices = options_table_popup_border_lines_list,
 	  .default_num = BOX_LINES_SINGLE,
 	  .text = "Type of characters used to draw popup border lines. Some of "
-<<<<<<< HEAD
-	          "these are only supported on terminals with UTF-8 support."
-=======
 		  "these are only supported on terminals with UTF-8 support."
->>>>>>> 87b248f3
 	},
 
 	{ .name = "remain-on-exit",

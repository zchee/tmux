/* $OpenBSD$ */

/*
 * Copyright (c) 2020 Nicholas Marriott <nicholas.marriott@gmail.com>
 *
 * Permission to use, copy, modify, and distribute this software for any
 * purpose with or without fee is hereby granted, provided that the above
 * copyright notice and this permission notice appear in all copies.
 *
 * THE SOFTWARE IS PROVIDED "AS IS" AND THE AUTHOR DISCLAIMS ALL WARRANTIES
 * WITH REGARD TO THIS SOFTWARE INCLUDING ALL IMPLIED WARRANTIES OF
 * MERCHANTABILITY AND FITNESS. IN NO EVENT SHALL THE AUTHOR BE LIABLE FOR
 * ANY SPECIAL, DIRECT, INDIRECT, OR CONSEQUENTIAL DAMAGES OR ANY DAMAGES
 * WHATSOEVER RESULTING FROM LOSS OF MIND, USE, DATA OR PROFITS, WHETHER
 * IN AN ACTION OF CONTRACT, NEGLIGENCE OR OTHER TORTIOUS ACTION, ARISING
 * OUT OF OR IN CONNECTION WITH THE USE OR PERFORMANCE OF THIS SOFTWARE.
 */

#include <sys/types.h>
#include <sys/wait.h>

#include <signal.h>
#include <stdlib.h>
#include <string.h>
#include <unistd.h>

#include "tmux.h"

struct popup_data {
	struct client		 *c;
	struct cmdq_item	 *item;
	int			  flags;
	char			 *title;

	struct grid_cell	  border_cell;
	enum box_lines		  border_lines;

	struct screen		  s;
	struct grid_cell	  defaults;
	struct colour_palette	  palette;

	struct job		 *job;
	struct input_ctx	 *ictx;
	int			  status;
	popup_close_cb		  cb;
	void			 *arg;

	struct menu		 *menu;
	struct menu_data	 *md;
	int			  close;

	/* Current position and size. */
	u_int			  px;
	u_int			  py;
	u_int			  sx;
	u_int			  sy;

	/* Preferred position and size. */
	u_int			  ppx;
	u_int			  ppy;
	u_int			  psx;
	u_int			  psy;

	enum { OFF, MOVE, SIZE }  dragging;
	u_int			  dx;
	u_int			  dy;

	u_int			  lx;
	u_int			  ly;
	u_int			  lb;
};

struct popup_editor {
	char			*path;
	popup_finish_edit_cb	 cb;
	void			*arg;
};

static const struct menu_item popup_menu_items[] = {
	{ "Close", 'q', NULL },
	{ "#{?buffer_name,Paste #[underscore]#{buffer_name},}", 'p', NULL },
	{ "", KEYC_NONE, NULL },
	{ "Fill Space", 'F', NULL },
	{ "Centre", 'C', NULL },
	{ "", KEYC_NONE, NULL },
	{ "To Horizontal Pane", 'h', NULL },
	{ "To Vertical Pane", 'v', NULL },

	{ NULL, KEYC_NONE, NULL }
};

static const struct menu_item popup_internal_menu_items[] = {
	{ "Close", 'q', NULL },
	{ "", KEYC_NONE, NULL },
	{ "Fill Space", 'F', NULL },
	{ "Centre", 'C', NULL },

	{ NULL, KEYC_NONE, NULL }
};

static void
popup_redraw_cb(const struct tty_ctx *ttyctx)
{
	struct popup_data	*pd = ttyctx->arg;

	pd->c->flags |= CLIENT_REDRAWOVERLAY;
}

static int
popup_set_client_cb(struct tty_ctx *ttyctx, struct client *c)
{
	struct popup_data	*pd = ttyctx->arg;

	if (c != pd->c)
		return (0);
	if (pd->c->flags & CLIENT_REDRAWOVERLAY)
		return (0);

	ttyctx->bigger = 0;
	ttyctx->wox = 0;
	ttyctx->woy = 0;
	ttyctx->wsx = c->tty.sx;
	ttyctx->wsy = c->tty.sy;

	if (pd->border_lines == BOX_LINES_NONE) {
		ttyctx->xoff = ttyctx->rxoff = pd->px;
		ttyctx->yoff = ttyctx->ryoff = pd->py;
	} else {
		ttyctx->xoff = ttyctx->rxoff = pd->px + 1;
		ttyctx->yoff = ttyctx->ryoff = pd->py + 1;
	}

	return (1);
}

static void
popup_init_ctx_cb(struct screen_write_ctx *ctx, struct tty_ctx *ttyctx)
{
	struct popup_data	*pd = ctx->arg;

	memcpy(&ttyctx->defaults, &pd->defaults, sizeof ttyctx->defaults);
	ttyctx->palette = &pd->palette;
	ttyctx->redraw_cb = popup_redraw_cb;
	ttyctx->set_client_cb = popup_set_client_cb;
	ttyctx->arg = pd;
}

static struct screen *
popup_mode_cb(__unused struct client *c, void *data, u_int *cx, u_int *cy)
{
	struct popup_data	*pd = data;

	if (pd->md != NULL)
		return (menu_mode_cb(c, pd->md, cx, cy));

	if (pd->border_lines == BOX_LINES_NONE) {
		*cx = pd->px + pd->s.cx;
		*cy = pd->py + pd->s.cy;
	} else {
		*cx = pd->px + 1 + pd->s.cx;
		*cy = pd->py + 1 + pd->s.cy;
	}
	return (&pd->s);
}

/* Return parts of the input range which are not obstructed by the popup. */
static void
popup_check_cb(struct client* c, void *data, u_int px, u_int py, u_int nx,
    struct overlay_ranges *r)
{
	struct popup_data	*pd = data;
	struct overlay_ranges	 or[2];
	u_int			 i, j, k = 0;

	if (pd->md != NULL) {
		/* Check each returned range for the menu against the popup. */
		menu_check_cb(c, pd->md, px, py, nx, r);
		for (i = 0; i < 2; i++) {
			server_client_overlay_range(pd->px, pd->py, pd->sx,
			    pd->sy, r->px[i], py, r->nx[i], &or[i]);
		}

		/*
		 * or has up to OVERLAY_MAX_RANGES non-overlapping ranges,
		 * ordered from left to right. Collect them in the output.
		 */
		for (i = 0; i < 2; i++) {
			/* Each or[i] only has 2 ranges. */
			for (j = 0; j < 2; j++) {
				if (or[i].nx[j] > 0) {
					r->px[k] = or[i].px[j];
					r->nx[k] = or[i].nx[j];
					k++;
				}
			}
		}

		/* Zero remaining ranges if any. */
		for (i = k; i < OVERLAY_MAX_RANGES; i++) {
			r->px[i] = 0;
			r->nx[i] = 0;
		}

		return;
	}

	server_client_overlay_range(pd->px, pd->py, pd->sx, pd->sy, px, py, nx,
	    r);
}

static void
popup_draw_cb(struct client *c, void *data, struct screen_redraw_ctx *rctx)
{
	struct popup_data	*pd = data;
	struct tty		*tty = &c->tty;
	struct screen		 s;
	struct screen_write_ctx	 ctx;
	u_int			 i, px = pd->px, py = pd->py;
	struct colour_palette	*palette = &pd->palette;
	struct grid_cell	 defaults;

	screen_init(&s, pd->sx, pd->sy, 0);
	screen_write_start(&ctx, &s);
	screen_write_clearscreen(&ctx, 8);

	if (pd->border_lines == BOX_LINES_NONE) {
		screen_write_cursormove(&ctx, 0, 0, 0);
		screen_write_fast_copy(&ctx, &pd->s, 0, 0, pd->sx, pd->sy);
	} else if (pd->sx > 2 && pd->sy > 2) {
		screen_write_box(&ctx, pd->sx, pd->sy, pd->border_lines,
		    &pd->border_cell, pd->title);
		screen_write_cursormove(&ctx, 1, 1, 0);
		screen_write_fast_copy(&ctx, &pd->s, 0, 0, pd->sx - 2,
		    pd->sy - 2);
	}
	screen_write_stop(&ctx);

	memcpy(&defaults, &pd->defaults, sizeof defaults);
	if (defaults.fg == 8)
		defaults.fg = palette->fg;
	if (defaults.bg == 8)
		defaults.bg = palette->bg;

	if (pd->md != NULL) {
		c->overlay_check = menu_check_cb;
		c->overlay_data = pd->md;
	} else {
		c->overlay_check = NULL;
		c->overlay_data = NULL;
	}
	for (i = 0; i < pd->sy; i++) {
		tty_draw_line(tty, &s, 0, i, pd->sx, px, py + i, &defaults,
		    palette);
	}
	if (pd->md != NULL) {
		c->overlay_check = NULL;
		c->overlay_data = NULL;
		menu_draw_cb(c, pd->md, rctx);
	}
	c->overlay_check = popup_check_cb;
	c->overlay_data = pd;
}

static void
popup_free_cb(struct client *c, void *data)
{
	struct popup_data	*pd = data;
	struct cmdq_item	*item = pd->item;

	if (pd->md != NULL)
		menu_free_cb(c, pd->md);

	if (pd->cb != NULL)
		pd->cb(pd->status, pd->arg);

	if (item != NULL) {
		if (cmdq_get_client(item) != NULL &&
		    cmdq_get_client(item)->session == NULL)
			cmdq_get_client(item)->retval = pd->status;
		cmdq_continue(item);
	}
	server_client_unref(pd->c);

	if (pd->job != NULL)
		job_free(pd->job);
	input_free(pd->ictx);

	screen_free(&pd->s);
	colour_palette_free(&pd->palette);

	free(pd->title);
	free(pd);
}

static void
popup_resize_cb(__unused struct client *c, void *data)
{
	struct popup_data	*pd = data;
	struct tty		*tty = &c->tty;

	if (pd == NULL)
		return;
	if (pd->md != NULL)
		menu_free_cb(c, pd->md);

	/* Adjust position and size. */
	if (pd->psy > tty->sy)
		pd->sy = tty->sy;
	else
		pd->sy = pd->psy;
	if (pd->psx > tty->sx)
		pd->sx = tty->sx;
	else
		pd->sx = pd->psx;
	if (pd->ppy + pd->sy > tty->sy)
		pd->py = tty->sy - pd->sy;
	else
		pd->py = pd->ppy;
	if (pd->ppx + pd->sx > tty->sx)
		pd->px = tty->sx - pd->sx;
	else
		pd->px = pd->ppx;

	/* Avoid zero size screens. */
	if (pd->border_lines == BOX_LINES_NONE) {
		screen_resize(&pd->s, pd->sx, pd->sy, 0);
		if (pd->job != NULL)
			job_resize(pd->job, pd->sx, pd->sy );
	} else if (pd->sx > 2 && pd->sy > 2) {
		screen_resize(&pd->s, pd->sx - 2, pd->sy - 2, 0);
		if (pd->job != NULL)
			job_resize(pd->job, pd->sx - 2, pd->sy - 2);
	}
}

static void
popup_make_pane(struct popup_data *pd, enum layout_type type)
{
	struct client		*c = pd->c;
	struct session		*s = c->session;
	struct window		*w = s->curw->window;
	struct layout_cell	*lc;
	struct window_pane	*wp = w->active, *new_wp;
	u_int			 hlimit;
	const char		*shell;

	window_unzoom(w);

	lc = layout_split_pane(wp, type, -1, 0);
	hlimit = options_get_number(s->options, "history-limit");
	new_wp = window_add_pane(wp->window, NULL, hlimit, 0);
	layout_assign_pane(lc, new_wp, 0);

	new_wp->fd = job_transfer(pd->job, &new_wp->pid, new_wp->tty,
	    sizeof new_wp->tty);
	pd->job = NULL;

	screen_set_title(&pd->s, new_wp->base.title);
	screen_free(&new_wp->base);
	memcpy(&new_wp->base, &pd->s, sizeof wp->base);
	screen_resize(&new_wp->base, new_wp->sx, new_wp->sy, 1);
	screen_init(&pd->s, 1, 1, 0);

	shell = options_get_string(s->options, "default-shell");
	if (!checkshell(shell))
		shell = _PATH_BSHELL;
	new_wp->shell = xstrdup(shell);

	window_pane_set_event(new_wp);
	window_set_active_pane(w, new_wp, 1);
	new_wp->flags |= PANE_CHANGED;

	pd->close = 1;
}

static void
popup_menu_done(__unused struct menu *menu, __unused u_int choice,
    key_code key, void *data)
{
	struct popup_data	*pd = data;
	struct client		*c = pd->c;
	struct paste_buffer	*pb;
	const char		*buf;
	size_t			 len;

	pd->md = NULL;
	pd->menu = NULL;
	server_redraw_client(pd->c);

	switch (key) {
	case 'p':
		pb = paste_get_top(NULL);
		if (pb != NULL) {
			buf = paste_buffer_data(pb, &len);
			bufferevent_write(job_get_event(pd->job), buf, len);
		}
		break;
	case 'F':
		pd->sx = c->tty.sx;
		pd->sy = c->tty.sy;
		pd->px = 0;
		pd->py = 0;
		server_redraw_client(c);
		break;
	case 'C':
		pd->px = c->tty.sx / 2 - pd->sx / 2;
		pd->py = c->tty.sy / 2 - pd->sy / 2;
		server_redraw_client(c);
		break;
	case 'h':
		popup_make_pane(pd, LAYOUT_LEFTRIGHT);
		break;
	case 'v':
		popup_make_pane(pd, LAYOUT_TOPBOTTOM);
		break;
	case 'q':
		pd->close = 1;
		break;
	}
}

static void
popup_handle_drag(struct client *c, struct popup_data *pd,
    struct mouse_event *m)
{
	u_int	px, py;

	if (!MOUSE_DRAG(m->b))
		pd->dragging = OFF;
	else if (pd->dragging == MOVE) {
		if (m->x < pd->dx)
			px = 0;
		else if (m->x - pd->dx + pd->sx > c->tty.sx)
			px = c->tty.sx - pd->sx;
		else
			px = m->x - pd->dx;
		if (m->y < pd->dy)
			py = 0;
		else if (m->y - pd->dy + pd->sy > c->tty.sy)
			py = c->tty.sy - pd->sy;
		else
			py = m->y - pd->dy;
		pd->px = px;
		pd->py = py;
		pd->dx = m->x - pd->px;
		pd->dy = m->y - pd->py;
		pd->ppx = px;
		pd->ppy = py;
		server_redraw_client(c);
	} else if (pd->dragging == SIZE) {
		if (pd->border_lines == BOX_LINES_NONE) {
			if (m->x < pd->px + 1)
				return;
			if (m->y < pd->py + 1)
				return;
		} else {
			if (m->x < pd->px + 3)
				return;
			if (m->y < pd->py + 3)
				return;
		}
		pd->sx = m->x - pd->px;
		pd->sy = m->y - pd->py;
		pd->psx = pd->sx;
		pd->psy = pd->sy;

		if (pd->border_lines == BOX_LINES_NONE) {
			screen_resize(&pd->s, pd->sx, pd->sy, 0);
			if (pd->job != NULL)
				job_resize(pd->job, pd->sx, pd->sy);
		} else {
			screen_resize(&pd->s, pd->sx - 2, pd->sy - 2, 0);
			if (pd->job != NULL)
				job_resize(pd->job, pd->sx - 2, pd->sy - 2);
		}
		server_redraw_client(c);
	}
}

static int
popup_key_cb(struct client *c, void *data, struct key_event *event)
{
	struct popup_data	*pd = data;
	struct mouse_event	*m = &event->m;
	const char		*buf;
	size_t			 len;
	u_int			 px, py, x;
	enum { NONE, LEFT, RIGHT, TOP, BOTTOM } border = NONE;

	if (pd->md != NULL) {
		if (menu_key_cb(c, pd->md, event) == 1) {
			pd->md = NULL;
			pd->menu = NULL;
			if (pd->close)
				server_client_clear_overlay(c);
			else
				server_redraw_client(c);
		}
		return (0);
	}

	if (KEYC_IS_MOUSE(event->key)) {
		if (pd->dragging != OFF) {
			popup_handle_drag(c, pd, m);
			goto out;
		}
		if (m->x < pd->px ||
		    m->x > pd->px + pd->sx - 1 ||
		    m->y < pd->py ||
		    m->y > pd->py + pd->sy - 1) {
			if (MOUSE_BUTTONS(m->b) == MOUSE_BUTTON_3)
				goto menu;
			return (0);
		}
		if (pd->border_lines != BOX_LINES_NONE) {
			if (m->x == pd->px)
				border = LEFT;
			else if (m->x == pd->px + pd->sx - 1)
				border = RIGHT;
			else if (m->y == pd->py)
				border = TOP;
			else if (m->y == pd->py + pd->sy - 1)
				border = BOTTOM;
		}
		if ((m->b & MOUSE_MASK_MODIFIERS) == 0 &&
		    MOUSE_BUTTONS(m->b) == MOUSE_BUTTON_3 &&
		    (border == LEFT || border == TOP))
		    goto menu;
		if (((m->b & MOUSE_MASK_MODIFIERS) == MOUSE_MASK_META) ||
		    border != NONE) {
			if (!MOUSE_DRAG(m->b))
				goto out;
			if (MOUSE_BUTTONS(m->lb) == MOUSE_BUTTON_1)
				pd->dragging = MOVE;
			else if (MOUSE_BUTTONS(m->lb) == MOUSE_BUTTON_3)
				pd->dragging = SIZE;
			pd->dx = m->lx - pd->px;
			pd->dy = m->ly - pd->py;
			goto out;
		}
	}
	if ((((pd->flags & (POPUP_CLOSEEXIT|POPUP_CLOSEEXITZERO)) == 0) ||
	    pd->job == NULL) &&
	    (event->key == '\033' || event->key == '\003'))
		return (1);
	if (pd->job != NULL) {
		if (KEYC_IS_MOUSE(event->key)) {
			/* Must be inside, checked already. */
			if (pd->border_lines == BOX_LINES_NONE) {
				px = m->x - pd->px;
				py = m->y - pd->py;
			} else {
				px = m->x - pd->px - 1;
				py = m->y - pd->py - 1;
			}
			if (!input_key_get_mouse(&pd->s, m, px, py, &buf, &len))
				return (0);
			bufferevent_write(job_get_event(pd->job), buf, len);
			return (0);
		}
		input_key(&pd->s, job_get_event(pd->job), event->key);
	}
	return (0);

menu:
	pd->menu = menu_create("");
	if (pd->flags & POPUP_INTERNAL) {
		menu_add_items(pd->menu, popup_internal_menu_items, NULL, c,
		    NULL);
	} else
		menu_add_items(pd->menu, popup_menu_items, NULL, c, NULL);
	if (m->x >= (pd->menu->width + 4) / 2)
		x = m->x - (pd->menu->width + 4) / 2;
	else
		x = 0;
	pd->md = menu_prepare(pd->menu, 0, NULL, x, m->y, c, NULL,
	    popup_menu_done, pd);
	c->flags |= CLIENT_REDRAWOVERLAY;

out:
	pd->lx = m->x;
	pd->ly = m->y;
	pd->lb = m->b;
	return (0);
}

static void
popup_job_update_cb(struct job *job)
{
	struct popup_data	*pd = job_get_data(job);
	struct evbuffer		*evb = job_get_event(job)->input;
	struct client		*c = pd->c;
	struct screen		*s = &pd->s;
	void			*data = EVBUFFER_DATA(evb);
	size_t			 size = EVBUFFER_LENGTH(evb);

	if (size == 0)
		return;

	if (pd->md != NULL) {
		c->overlay_check = menu_check_cb;
		c->overlay_data = pd->md;
	} else {
		c->overlay_check = NULL;
		c->overlay_data = NULL;
	}
	input_parse_screen(pd->ictx, s, popup_init_ctx_cb, pd, data, size);
	c->overlay_check = popup_check_cb;
	c->overlay_data = pd;

	evbuffer_drain(evb, size);
}

static void
popup_job_complete_cb(struct job *job)
{
	struct popup_data	*pd = job_get_data(job);
	int			 status;

	status = job_get_status(pd->job);
	if (WIFEXITED(status))
		pd->status = WEXITSTATUS(status);
	else if (WIFSIGNALED(status))
		pd->status = WTERMSIG(status);
	else
		pd->status = 0;
	pd->job = NULL;

	if ((pd->flags & POPUP_CLOSEEXIT) ||
	    ((pd->flags & POPUP_CLOSEEXITZERO) && pd->status == 0))
		server_client_clear_overlay(pd->c);
}

int
popup_display(int flags, enum box_lines lines, struct cmdq_item *item, u_int px,
    u_int py, u_int sx, u_int sy, struct environ *env, const char *shellcmd,
    int argc, char **argv, const char *cwd, const char *title, struct client *c,
    struct session *s, const char* style, const char* border_style,
    popup_close_cb cb, void *arg)
{
	struct popup_data	*pd;
	u_int			 jx, jy;
	struct options		*o;
	struct style		 sytmp;

	if (s != NULL)
		o = s->curw->window->options;
	else
		o = c->session->curw->window->options;

	if (lines == BOX_LINES_DEFAULT)
		lines = options_get_number(o, "popup-border-lines");
	if (lines == BOX_LINES_NONE) {
		if (sx < 1 || sy < 1)
			return (-1);
		jx = sx;
		jy = sy;
	} else {
		if (sx < 3 || sy < 3)
			return (-1);
		jx = sx - 2;
		jy = sy - 2;
	}
	if (c->tty.sx < sx || c->tty.sy < sy)
		return (-1);

	pd = xcalloc(1, sizeof *pd);
	pd->item = item;
	pd->flags = flags;
<<<<<<< HEAD
	pd->title = xstrdup(title);
=======
	if (title != NULL)
		pd->title = xstrdup(title);
>>>>>>> 87b248f3

	pd->c = c;
	pd->c->references++;

	pd->cb = cb;
	pd->arg = arg;
	pd->status = 128 + SIGHUP;

	pd->border_lines = lines;
	memcpy(&pd->border_cell, &grid_default_cell, sizeof pd->border_cell);
	style_apply(&pd->border_cell, o, "popup-border-style", NULL);
	if (border_style != NULL) {
		style_set(&sytmp, &grid_default_cell);
		if (style_parse(&sytmp, &pd->border_cell, border_style) == 0) {
			pd->border_cell.fg = sytmp.gc.fg;
			pd->border_cell.bg = sytmp.gc.bg;
		}
	}
	pd->border_cell.attr = 0;

<<<<<<< HEAD
	screen_init(&pd->s, sx - 2, sy - 2, 0);
=======
	screen_init(&pd->s, jx, jy, 0);
>>>>>>> 87b248f3
	colour_palette_init(&pd->palette);
	colour_palette_from_option(&pd->palette, global_w_options);

	memcpy(&pd->defaults, &grid_default_cell, sizeof pd->defaults);
	style_apply(&pd->defaults, o, "popup-style", NULL);
	if (style != NULL) {
		style_set(&sytmp, &grid_default_cell);
		if (style_parse(&sytmp, &pd->defaults, style) == 0) {
			pd->defaults.fg = sytmp.gc.fg;
			pd->defaults.bg = sytmp.gc.bg;
		}
	}
	pd->defaults.attr = 0;

	pd->px = px;
	pd->py = py;
	pd->sx = sx;
	pd->sy = sy;

	pd->ppx = px;
	pd->ppy = py;
	pd->psx = sx;
	pd->psy = sy;

	pd->job = job_run(shellcmd, argc, argv, env, s, cwd,
	    popup_job_update_cb, popup_job_complete_cb, NULL, pd,
	    JOB_NOWAIT|JOB_PTY|JOB_KEEPWRITE, jx, jy);
	pd->ictx = input_init(NULL, job_get_event(pd->job), &pd->palette);

	server_client_set_overlay(c, 0, popup_check_cb, popup_mode_cb,
	    popup_draw_cb, popup_key_cb, popup_free_cb, popup_resize_cb, pd);
	return (0);
}

static void
popup_editor_free(struct popup_editor *pe)
{
	unlink(pe->path);
	free(pe->path);
	free(pe);
}

static void
popup_editor_close_cb(int status, void *arg)
{
	struct popup_editor	*pe = arg;
	FILE			*f;
	char			*buf = NULL;
	off_t			 len = 0;

	if (status != 0) {
		pe->cb(NULL, 0, pe->arg);
		popup_editor_free(pe);
		return;
	}

	f = fopen(pe->path, "r");
	if (f != NULL) {
		fseeko(f, 0, SEEK_END);
		len = ftello(f);
		fseeko(f, 0, SEEK_SET);

		if (len == 0 ||
		    (uintmax_t)len > (uintmax_t)SIZE_MAX ||
		    (buf = malloc(len)) == NULL ||
		    fread(buf, len, 1, f) != 1) {
			free(buf);
			buf = NULL;
			len = 0;
		}
		fclose(f);
	}
	pe->cb(buf, len, pe->arg); /* callback now owns buffer */
	popup_editor_free(pe);
}

int
popup_editor(struct client *c, const char *buf, size_t len,
    popup_finish_edit_cb cb, void *arg)
{
	struct popup_editor	*pe;
	int			 fd;
	FILE			*f;
	char			*cmd;
	char			 path[] = _PATH_TMP "tmux.XXXXXXXX";
	const char		*editor;
	u_int			 px, py, sx, sy;

	editor = options_get_string(global_options, "editor");
	if (*editor == '\0')
		return (-1);

	fd = mkstemp(path);
	if (fd == -1)
		return (-1);
	f = fdopen(fd, "w");
	if (fwrite(buf, len, 1, f) != 1) {
		fclose(f);
		return (-1);
	}
	fclose(f);

	pe = xcalloc(1, sizeof *pe);
	pe->path = xstrdup(path);
	pe->cb = cb;
	pe->arg = arg;

	sx = c->tty.sx * 9 / 10;
	sy = c->tty.sy * 9 / 10;
	px = (c->tty.sx / 2) - (sx / 2);
	py = (c->tty.sy / 2) - (sy / 2);

	xasprintf(&cmd, "%s %s", editor, path);
	if (popup_display(POPUP_INTERNAL|POPUP_CLOSEEXIT, BOX_LINES_DEFAULT,
	    NULL, px, py, sx, sy, NULL, cmd, 0, NULL, _PATH_TMP, NULL, c, NULL,
	    NULL, NULL, popup_editor_close_cb, pe) != 0) {
		popup_editor_free(pe);
		free(cmd);
		return (-1);
	}
	free(cmd);
	return (0);
}<|MERGE_RESOLUTION|>--- conflicted
+++ resolved
@@ -667,12 +667,8 @@
 	pd = xcalloc(1, sizeof *pd);
 	pd->item = item;
 	pd->flags = flags;
-<<<<<<< HEAD
-	pd->title = xstrdup(title);
-=======
 	if (title != NULL)
 		pd->title = xstrdup(title);
->>>>>>> 87b248f3
 
 	pd->c = c;
 	pd->c->references++;
@@ -693,11 +689,7 @@
 	}
 	pd->border_cell.attr = 0;
 
-<<<<<<< HEAD
-	screen_init(&pd->s, sx - 2, sy - 2, 0);
-=======
 	screen_init(&pd->s, jx, jy, 0);
->>>>>>> 87b248f3
 	colour_palette_init(&pd->palette);
 	colour_palette_from_option(&pd->palette, global_w_options);
 

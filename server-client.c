/* $OpenBSD$ */

/*
 * Copyright (c) 2009 Nicholas Marriott <nicholas.marriott@gmail.com>
 *
 * Permission to use, copy, modify, and distribute this software for any
 * purpose with or without fee is hereby granted, provided that the above
 * copyright notice and this permission notice appear in all copies.
 *
 * THE SOFTWARE IS PROVIDED "AS IS" AND THE AUTHOR DISCLAIMS ALL WARRANTIES
 * WITH REGARD TO THIS SOFTWARE INCLUDING ALL IMPLIED WARRANTIES OF
 * MERCHANTABILITY AND FITNESS. IN NO EVENT SHALL THE AUTHOR BE LIABLE FOR
 * ANY SPECIAL, DIRECT, INDIRECT, OR CONSEQUENTIAL DAMAGES OR ANY DAMAGES
 * WHATSOEVER RESULTING FROM LOSS OF MIND, USE, DATA OR PROFITS, WHETHER
 * IN AN ACTION OF CONTRACT, NEGLIGENCE OR OTHER TORTIOUS ACTION, ARISING
 * OUT OF OR IN CONNECTION WITH THE USE OR PERFORMANCE OF THIS SOFTWARE.
 */

#include <sys/types.h>
#include <sys/ioctl.h>
#include <sys/uio.h>

#include <errno.h>
#include <event.h>
#include <fcntl.h>
#include <stdlib.h>
#include <string.h>
#include <time.h>
#include <unistd.h>

#include "tmux.h"

static void	server_client_free(int, short, void *);
static void	server_client_check_pane_focus(struct window_pane *);
static void	server_client_check_pane_resize(struct window_pane *);
static void	server_client_check_pane_buffer(struct window_pane *);
static void	server_client_check_window_resize(struct window *);
static key_code	server_client_check_mouse(struct client *, struct key_event *);
static void	server_client_repeat_timer(int, short, void *);
static void	server_client_click_timer(int, short, void *);
static void	server_client_check_exit(struct client *);
static void	server_client_check_redraw(struct client *);
static void	server_client_set_title(struct client *);
static void	server_client_reset_state(struct client *);
static int	server_client_assume_paste(struct session *);
static void	server_client_resize_event(int, short, void *);

static void	server_client_dispatch(struct imsg *, void *);
static void	server_client_dispatch_command(struct client *, struct imsg *);
static void	server_client_dispatch_identify(struct client *, struct imsg *);
static void	server_client_dispatch_shell(struct client *);
static void	server_client_dispatch_write_ready(struct client *,
		    struct imsg *);
static void	server_client_dispatch_read_data(struct client *,
		    struct imsg *);
static void	server_client_dispatch_read_done(struct client *,
		    struct imsg *);

/* Compare client windows. */
static int
server_client_window_cmp(struct client_window *cw1,
    struct client_window *cw2)
{
	if (cw1->window < cw2->window)
		return (-1);
	if (cw1->window > cw2->window)
		return (1);
	return (0);
}
RB_GENERATE(client_windows, client_window, entry, server_client_window_cmp);

/* Number of attached clients. */
u_int
server_client_how_many(void)
{
	struct client  	*c;
	u_int		 n;

	n = 0;
	TAILQ_FOREACH(c, &clients, entry) {
		if (c->session != NULL && (~c->flags & CLIENT_DETACHING))
			n++;
	}
	return (n);
}

/* Overlay timer callback. */
static void
server_client_overlay_timer(__unused int fd, __unused short events, void *data)
{
	server_client_clear_overlay(data);
}

/* Set an overlay on client. */
void
server_client_set_overlay(struct client *c, u_int delay,
    overlay_check_cb checkcb, overlay_mode_cb modecb,
    overlay_draw_cb drawcb, overlay_key_cb keycb, overlay_free_cb freecb,
    void *data)
{
	struct timeval	tv;

	if (c->overlay_draw != NULL)
		server_client_clear_overlay(c);

	tv.tv_sec = delay / 1000;
	tv.tv_usec = (delay % 1000) * 1000L;

	if (event_initialized(&c->overlay_timer))
		evtimer_del(&c->overlay_timer);
	evtimer_set(&c->overlay_timer, server_client_overlay_timer, c);
	if (delay != 0)
		evtimer_add(&c->overlay_timer, &tv);

	c->overlay_check = checkcb;
	c->overlay_mode = modecb;
	c->overlay_draw = drawcb;
	c->overlay_key = keycb;
	c->overlay_free = freecb;
	c->overlay_data = data;

	c->tty.flags |= TTY_FREEZE;
	if (c->overlay_mode == NULL)
		c->tty.flags |= TTY_NOCURSOR;
	server_redraw_client(c);
}

/* Clear overlay mode on client. */
void
server_client_clear_overlay(struct client *c)
{
	if (c->overlay_draw == NULL)
		return;

	if (event_initialized(&c->overlay_timer))
		evtimer_del(&c->overlay_timer);

	if (c->overlay_free != NULL)
		c->overlay_free(c);

	c->overlay_check = NULL;
	c->overlay_mode = NULL;
	c->overlay_draw = NULL;
	c->overlay_key = NULL;
	c->overlay_free = NULL;
	c->overlay_data = NULL;

	c->tty.flags &= ~(TTY_FREEZE|TTY_NOCURSOR);
	server_redraw_client(c);
}

/* Check if this client is inside this server. */
int
server_client_check_nested(struct client *c)
{
	struct environ_entry	*envent;
	struct window_pane	*wp;

	envent = environ_find(c->environ, "TMUX");
	if (envent == NULL || *envent->value == '\0')
		return (0);

	RB_FOREACH(wp, window_pane_tree, &all_window_panes) {
		if (strcmp(wp->tty, c->ttyname) == 0)
			return (1);
	}
	return (0);
}

/* Set client key table. */
void
server_client_set_key_table(struct client *c, const char *name)
{
	if (name == NULL)
		name = server_client_get_key_table(c);

	key_bindings_unref_table(c->keytable);
	c->keytable = key_bindings_get_table(name, 1);
	c->keytable->references++;
}

/* Get default key table. */
const char *
server_client_get_key_table(struct client *c)
{
	struct session	*s = c->session;
	const char	*name;

	if (s == NULL)
		return ("root");

	name = options_get_string(s->options, "key-table");
	if (*name == '\0')
		return ("root");
	return (name);
}

/* Is this table the default key table? */
static int
server_client_is_default_key_table(struct client *c, struct key_table *table)
{
	return (strcmp(table->name, server_client_get_key_table(c)) == 0);
}

/* Create a new client. */
struct client *
server_client_create(int fd)
{
	struct client	*c;

	setblocking(fd, 0);

	c = xcalloc(1, sizeof *c);
	c->references = 1;
	c->peer = proc_add_peer(server_proc, fd, server_client_dispatch, c);

	if (gettimeofday(&c->creation_time, NULL) != 0)
		fatal("gettimeofday failed");
	memcpy(&c->activity_time, &c->creation_time, sizeof c->activity_time);

	c->environ = environ_create();

	c->fd = -1;
	c->out_fd = -1;

	c->queue = cmdq_new();
	RB_INIT(&c->windows);
	RB_INIT(&c->files);

	c->tty.sx = 80;
	c->tty.sy = 24;

	status_init(c);
	c->flags |= CLIENT_FOCUSED;

	c->keytable = key_bindings_get_table("root", 1);
	c->keytable->references++;

	evtimer_set(&c->repeat_timer, server_client_repeat_timer, c);
	evtimer_set(&c->click_timer, server_client_click_timer, c);

	TAILQ_INSERT_TAIL(&clients, c, entry);
	log_debug("new client %p", c);
	return (c);
}

/* Open client terminal if needed. */
int
server_client_open(struct client *c, char **cause)
{
	const char	*ttynam = _PATH_TTY;

	if (c->flags & CLIENT_CONTROL)
		return (0);

	if (strcmp(c->ttyname, ttynam) == 0||
	    ((isatty(STDIN_FILENO) &&
	    (ttynam = ttyname(STDIN_FILENO)) != NULL &&
	    strcmp(c->ttyname, ttynam) == 0) ||
	    (isatty(STDOUT_FILENO) &&
	    (ttynam = ttyname(STDOUT_FILENO)) != NULL &&
	    strcmp(c->ttyname, ttynam) == 0) ||
	    (isatty(STDERR_FILENO) &&
	    (ttynam = ttyname(STDERR_FILENO)) != NULL &&
	    strcmp(c->ttyname, ttynam) == 0))) {
		xasprintf(cause, "can't use %s", c->ttyname);
		return (-1);
	}

	if (!(c->flags & CLIENT_TERMINAL)) {
		*cause = xstrdup("not a terminal");
		return (-1);
	}

	if (tty_open(&c->tty, cause) != 0)
		return (-1);

	return (0);
}

/* Lost a client. */
void
server_client_lost(struct client *c)
{
	struct client_file	*cf, *cf1;
	struct client_window	*cw, *cw1;

	c->flags |= CLIENT_DEAD;

	server_client_clear_overlay(c);
	status_prompt_clear(c);
	status_message_clear(c);

	RB_FOREACH_SAFE(cf, client_files, &c->files, cf1) {
		cf->error = EINTR;
		file_fire_done(cf);
	}
	RB_FOREACH_SAFE(cw, client_windows, &c->windows, cw1) {
		RB_REMOVE(client_windows, &c->windows, cw);
		free(cw);
	}

	TAILQ_REMOVE(&clients, c, entry);
	log_debug("lost client %p", c);

	if (c->flags & CLIENT_CONTROL)
		control_stop(c);
	if (c->flags & CLIENT_TERMINAL)
		tty_free(&c->tty);
	free(c->ttyname);

	free(c->term_name);
	free(c->term_type);

	status_free(c);

	free(c->title);
	free((void *)c->cwd);

	evtimer_del(&c->repeat_timer);
	evtimer_del(&c->click_timer);

	key_bindings_unref_table(c->keytable);

	free(c->message_string);
	if (event_initialized(&c->message_timer))
		evtimer_del(&c->message_timer);

	free(c->prompt_saved);
	free(c->prompt_string);
	free(c->prompt_buffer);

	format_lost_client(c);
	environ_free(c->environ);

	proc_remove_peer(c->peer);
	c->peer = NULL;

	if (c->out_fd != -1)
		close(c->out_fd);
	if (c->fd != -1) {
		close(c->fd);
		c->fd = -1;
	}
	server_client_unref(c);

	server_add_accept(0); /* may be more file descriptors now */

	recalculate_sizes();
	server_check_unattached();
	server_update_socket();
}

/* Remove reference from a client. */
void
server_client_unref(struct client *c)
{
	log_debug("unref client %p (%d references)", c, c->references);

	c->references--;
	if (c->references == 0)
		event_once(-1, EV_TIMEOUT, server_client_free, c, NULL);
}

/* Free dead client. */
static void
server_client_free(__unused int fd, __unused short events, void *arg)
{
	struct client	*c = arg;

	log_debug("free client %p (%d references)", c, c->references);

	cmdq_free(c->queue);

	if (c->references == 0) {
		free((void *)c->name);
		free(c);
	}
}

/* Suspend a client. */
void
server_client_suspend(struct client *c)
{
	struct session	*s = c->session;

	if (s == NULL || (c->flags & CLIENT_DETACHING))
		return;

	tty_stop_tty(&c->tty);
	c->flags |= CLIENT_SUSPENDED;
	proc_send(c->peer, MSG_SUSPEND, -1, NULL, 0);
}

/* Detach a client. */
void
server_client_detach(struct client *c, enum msgtype msgtype)
{
	struct session	*s = c->session;

	if (s == NULL || (c->flags & CLIENT_DETACHING))
		return;

	c->flags |= CLIENT_DETACHING;
	notify_client("client-detached", c);
	proc_send(c->peer, msgtype, -1, s->name, strlen(s->name) + 1);
}

/* Execute command to replace a client. */
void
server_client_exec(struct client *c, const char *cmd)
{
	struct session	*s = c->session;
	char		*msg;
	const char	*shell;
	size_t		 cmdsize, shellsize;

	if (*cmd == '\0')
		return;
	cmdsize = strlen(cmd) + 1;

	if (s != NULL)
		shell = options_get_string(s->options, "default-shell");
	else
		shell = options_get_string(global_s_options, "default-shell");
	if (!checkshell(shell))
		shell = _PATH_BSHELL;
	shellsize = strlen(shell) + 1;

	msg = xmalloc(cmdsize + shellsize);
	memcpy(msg, cmd, cmdsize);
	memcpy(msg + cmdsize, shell, shellsize);

	proc_send(c->peer, MSG_EXEC, -1, msg, cmdsize + shellsize);
	free(msg);
}

/* Check for mouse keys. */
static key_code
server_client_check_mouse(struct client *c, struct key_event *event)
{
	struct mouse_event	*m = &event->m;
	struct session		*s = c->session;
	struct winlink		*wl;
	struct window_pane	*wp;
	u_int			 x, y, b, sx, sy, px, py;
	int			 ignore = 0;
	key_code		 key;
	struct timeval		 tv;
	struct style_range	*sr;
	enum { NOTYPE,
	       MOVE,
	       DOWN,
	       UP,
	       DRAG,
	       WHEEL,
	       SECOND,
	       DOUBLE,
	       TRIPLE } type = NOTYPE;
	enum { NOWHERE,
	       PANE,
	       STATUS,
	       STATUS_LEFT,
	       STATUS_RIGHT,
	       STATUS_DEFAULT,
	       BORDER } where = NOWHERE;

	log_debug("%s mouse %02x at %u,%u (last %u,%u) (%d)", c->name, m->b,
	    m->x, m->y, m->lx, m->ly, c->tty.mouse_drag_flag);

	/* What type of event is this? */
	if (event->key == KEYC_DOUBLECLICK) {
		type = DOUBLE;
		x = m->x, y = m->y, b = m->b;
		ignore = 1;
		log_debug("double-click at %u,%u", x, y);
	} else if ((m->sgr_type != ' ' &&
	    MOUSE_DRAG(m->sgr_b) &&
	    MOUSE_BUTTONS(m->sgr_b) == 3) ||
	    (m->sgr_type == ' ' &&
	    MOUSE_DRAG(m->b) &&
	    MOUSE_BUTTONS(m->b) == 3 &&
	    MOUSE_BUTTONS(m->lb) == 3)) {
		type = MOVE;
		x = m->x, y = m->y, b = 0;
		log_debug("move at %u,%u", x, y);
	} else if (MOUSE_DRAG(m->b)) {
		type = DRAG;
		if (c->tty.mouse_drag_flag) {
			x = m->x, y = m->y, b = m->b;
			if (x == m->lx && y == m->ly)
				return (KEYC_UNKNOWN);
			log_debug("drag update at %u,%u", x, y);
		} else {
			x = m->lx, y = m->ly, b = m->lb;
			log_debug("drag start at %u,%u", x, y);
		}
	} else if (MOUSE_WHEEL(m->b)) {
		type = WHEEL;
		x = m->x, y = m->y, b = m->b;
		log_debug("wheel at %u,%u", x, y);
	} else if (MOUSE_RELEASE(m->b)) {
		type = UP;
		x = m->x, y = m->y, b = m->lb;
		log_debug("up at %u,%u", x, y);
	} else {
		if (c->flags & CLIENT_DOUBLECLICK) {
			evtimer_del(&c->click_timer);
			c->flags &= ~CLIENT_DOUBLECLICK;
			if (m->b == c->click_button) {
				type = SECOND;
				x = m->x, y = m->y, b = m->b;
				log_debug("second-click at %u,%u", x, y);
				c->flags |= CLIENT_TRIPLECLICK;
			}
		} else if (c->flags & CLIENT_TRIPLECLICK) {
			evtimer_del(&c->click_timer);
			c->flags &= ~CLIENT_TRIPLECLICK;
			if (m->b == c->click_button) {
				type = TRIPLE;
				x = m->x, y = m->y, b = m->b;
				log_debug("triple-click at %u,%u", x, y);
				goto have_event;
			}
		} else {
			type = DOWN;
			x = m->x, y = m->y, b = m->b;
			log_debug("down at %u,%u", x, y);
			c->flags |= CLIENT_DOUBLECLICK;
		}

		if (KEYC_CLICK_TIMEOUT != 0) {
			memcpy(&c->click_event, m, sizeof c->click_event);
			c->click_button = m->b;

			log_debug("click timer started");
			tv.tv_sec = KEYC_CLICK_TIMEOUT / 1000;
			tv.tv_usec = (KEYC_CLICK_TIMEOUT % 1000) * 1000L;
			evtimer_del(&c->click_timer);
			evtimer_add(&c->click_timer, &tv);
		}
	}

have_event:
	if (type == NOTYPE)
		return (KEYC_UNKNOWN);

	/* Save the session. */
	m->s = s->id;
	m->w = -1;
	m->ignore = ignore;

	/* Is this on the status line? */
	m->statusat = status_at_line(c);
	m->statuslines = status_line_size(c);
	if (m->statusat != -1 &&
	    y >= (u_int)m->statusat &&
	    y < m->statusat + m->statuslines) {
		sr = status_get_range(c, x, y - m->statusat);
		if (sr == NULL) {
			where = STATUS_DEFAULT;
		} else {
			switch (sr->type) {
			case STYLE_RANGE_NONE:
				return (KEYC_UNKNOWN);
			case STYLE_RANGE_LEFT:
				where = STATUS_LEFT;
				break;
			case STYLE_RANGE_RIGHT:
				where = STATUS_RIGHT;
				break;
			case STYLE_RANGE_WINDOW:
				wl = winlink_find_by_index(&s->windows,
				    sr->argument);
				if (wl == NULL)
					return (KEYC_UNKNOWN);
				m->w = wl->window->id;

				where = STATUS;
				break;
			}
		}
	}

	/* Not on status line. Adjust position and check for border or pane. */
	if (where == NOWHERE) {
		px = x;
		if (m->statusat == 0 && y >= m->statuslines)
			py = y - m->statuslines;
		else if (m->statusat > 0 && y >= (u_int)m->statusat)
			py = m->statusat - 1;
		else
			py = y;

		tty_window_offset(&c->tty, &m->ox, &m->oy, &sx, &sy);
		log_debug("mouse window @%u at %u,%u (%ux%u)",
		    s->curw->window->id, m->ox, m->oy, sx, sy);
		if (px > sx || py > sy)
			return (KEYC_UNKNOWN);
		px = px + m->ox;
		py = py + m->oy;

		/* Try the pane borders if not zoomed. */
		if (~s->curw->window->flags & WINDOW_ZOOMED) {
			TAILQ_FOREACH(wp, &s->curw->window->panes, entry) {
				if ((wp->xoff + wp->sx == px &&
				    wp->yoff <= 1 + py &&
				    wp->yoff + wp->sy >= py) ||
				    (wp->yoff + wp->sy == py &&
				    wp->xoff <= 1 + px &&
				    wp->xoff + wp->sx >= px))
					break;
			}
			if (wp != NULL)
				where = BORDER;
		}

		/* Otherwise try inside the pane. */
		if (where == NOWHERE) {
			wp = window_get_active_at(s->curw->window, px, py);
			if (wp != NULL)
				where = PANE;
			else
				return (KEYC_UNKNOWN);
		}
		if (where == PANE)
			log_debug("mouse %u,%u on pane %%%u", x, y, wp->id);
		else if (where == BORDER)
			log_debug("mouse on pane %%%u border", wp->id);
		m->wp = wp->id;
		m->w = wp->window->id;
	} else
		m->wp = -1;

	/* Stop dragging if needed. */
	if (type != DRAG && type != WHEEL && c->tty.mouse_drag_flag) {
		if (c->tty.mouse_drag_release != NULL)
			c->tty.mouse_drag_release(c, m);

		c->tty.mouse_drag_update = NULL;
		c->tty.mouse_drag_release = NULL;

		/*
		 * End a mouse drag by passing a MouseDragEnd key corresponding
		 * to the button that started the drag.
		 */
		switch (c->tty.mouse_drag_flag) {
		case 1:
			if (where == PANE)
				key = KEYC_MOUSEDRAGEND1_PANE;
			if (where == STATUS)
				key = KEYC_MOUSEDRAGEND1_STATUS;
			if (where == STATUS_LEFT)
				key = KEYC_MOUSEDRAGEND1_STATUS_LEFT;
			if (where == STATUS_RIGHT)
				key = KEYC_MOUSEDRAGEND1_STATUS_RIGHT;
			if (where == STATUS_DEFAULT)
				key = KEYC_MOUSEDRAGEND1_STATUS_DEFAULT;
			if (where == BORDER)
				key = KEYC_MOUSEDRAGEND1_BORDER;
			break;
		case 2:
			if (where == PANE)
				key = KEYC_MOUSEDRAGEND2_PANE;
			if (where == STATUS)
				key = KEYC_MOUSEDRAGEND2_STATUS;
			if (where == STATUS_LEFT)
				key = KEYC_MOUSEDRAGEND2_STATUS_LEFT;
			if (where == STATUS_RIGHT)
				key = KEYC_MOUSEDRAGEND2_STATUS_RIGHT;
			if (where == STATUS_DEFAULT)
				key = KEYC_MOUSEDRAGEND2_STATUS_DEFAULT;
			if (where == BORDER)
				key = KEYC_MOUSEDRAGEND2_BORDER;
			break;
		case 3:
			if (where == PANE)
				key = KEYC_MOUSEDRAGEND3_PANE;
			if (where == STATUS)
				key = KEYC_MOUSEDRAGEND3_STATUS;
			if (where == STATUS_LEFT)
				key = KEYC_MOUSEDRAGEND3_STATUS_LEFT;
			if (where == STATUS_RIGHT)
				key = KEYC_MOUSEDRAGEND3_STATUS_RIGHT;
			if (where == STATUS_DEFAULT)
				key = KEYC_MOUSEDRAGEND3_STATUS_DEFAULT;
			if (where == BORDER)
				key = KEYC_MOUSEDRAGEND3_BORDER;
			break;
		default:
			key = KEYC_MOUSE;
			break;
		}
		c->tty.mouse_drag_flag = 0;
		goto out;
	}

	/* Convert to a key binding. */
	key = KEYC_UNKNOWN;
	switch (type) {
	case NOTYPE:
		break;
	case MOVE:
		if (where == PANE)
			key = KEYC_MOUSEMOVE_PANE;
		if (where == STATUS)
			key = KEYC_MOUSEMOVE_STATUS;
		if (where == STATUS_LEFT)
			key = KEYC_MOUSEMOVE_STATUS_LEFT;
		if (where == STATUS_RIGHT)
			key = KEYC_MOUSEMOVE_STATUS_RIGHT;
		if (where == STATUS_DEFAULT)
			key = KEYC_MOUSEMOVE_STATUS_DEFAULT;
		if (where == BORDER)
			key = KEYC_MOUSEMOVE_BORDER;
		break;
	case DRAG:
		if (c->tty.mouse_drag_update != NULL)
			key = KEYC_DRAGGING;
		else {
			switch (MOUSE_BUTTONS(b)) {
			case 0:
				if (where == PANE)
					key = KEYC_MOUSEDRAG1_PANE;
				if (where == STATUS)
					key = KEYC_MOUSEDRAG1_STATUS;
				if (where == STATUS_LEFT)
					key = KEYC_MOUSEDRAG1_STATUS_LEFT;
				if (where == STATUS_RIGHT)
					key = KEYC_MOUSEDRAG1_STATUS_RIGHT;
				if (where == STATUS_DEFAULT)
					key = KEYC_MOUSEDRAG1_STATUS_DEFAULT;
				if (where == BORDER)
					key = KEYC_MOUSEDRAG1_BORDER;
				break;
			case 1:
				if (where == PANE)
					key = KEYC_MOUSEDRAG2_PANE;
				if (where == STATUS)
					key = KEYC_MOUSEDRAG2_STATUS;
				if (where == STATUS_LEFT)
					key = KEYC_MOUSEDRAG2_STATUS_LEFT;
				if (where == STATUS_RIGHT)
					key = KEYC_MOUSEDRAG2_STATUS_RIGHT;
				if (where == STATUS_DEFAULT)
					key = KEYC_MOUSEDRAG2_STATUS_DEFAULT;
				if (where == BORDER)
					key = KEYC_MOUSEDRAG2_BORDER;
				break;
			case 2:
				if (where == PANE)
					key = KEYC_MOUSEDRAG3_PANE;
				if (where == STATUS)
					key = KEYC_MOUSEDRAG3_STATUS;
				if (where == STATUS_LEFT)
					key = KEYC_MOUSEDRAG3_STATUS_LEFT;
				if (where == STATUS_RIGHT)
					key = KEYC_MOUSEDRAG3_STATUS_RIGHT;
				if (where == STATUS_DEFAULT)
					key = KEYC_MOUSEDRAG3_STATUS_DEFAULT;
				if (where == BORDER)
					key = KEYC_MOUSEDRAG3_BORDER;
				break;
			}
		}

		/*
		 * Begin a drag by setting the flag to a non-zero value that
		 * corresponds to the mouse button in use.
		 */
		c->tty.mouse_drag_flag = MOUSE_BUTTONS(b) + 1;
		break;
	case WHEEL:
		if (MOUSE_BUTTONS(b) == MOUSE_WHEEL_UP) {
			if (where == PANE)
				key = KEYC_WHEELUP_PANE;
			if (where == STATUS)
				key = KEYC_WHEELUP_STATUS;
			if (where == STATUS_LEFT)
				key = KEYC_WHEELUP_STATUS_LEFT;
			if (where == STATUS_RIGHT)
				key = KEYC_WHEELUP_STATUS_RIGHT;
			if (where == STATUS_DEFAULT)
				key = KEYC_WHEELUP_STATUS_DEFAULT;
			if (where == BORDER)
				key = KEYC_WHEELUP_BORDER;
		} else {
			if (where == PANE)
				key = KEYC_WHEELDOWN_PANE;
			if (where == STATUS)
				key = KEYC_WHEELDOWN_STATUS;
			if (where == STATUS_LEFT)
				key = KEYC_WHEELDOWN_STATUS_LEFT;
			if (where == STATUS_RIGHT)
				key = KEYC_WHEELDOWN_STATUS_RIGHT;
			if (where == STATUS_DEFAULT)
				key = KEYC_WHEELDOWN_STATUS_DEFAULT;
			if (where == BORDER)
				key = KEYC_WHEELDOWN_BORDER;
		}
		break;
	case UP:
		switch (MOUSE_BUTTONS(b)) {
		case 0:
			if (where == PANE)
				key = KEYC_MOUSEUP1_PANE;
			if (where == STATUS)
				key = KEYC_MOUSEUP1_STATUS;
			if (where == STATUS_LEFT)
				key = KEYC_MOUSEUP1_STATUS_LEFT;
			if (where == STATUS_RIGHT)
				key = KEYC_MOUSEUP1_STATUS_RIGHT;
			if (where == STATUS_DEFAULT)
				key = KEYC_MOUSEUP1_STATUS_DEFAULT;
			if (where == BORDER)
				key = KEYC_MOUSEUP1_BORDER;
			break;
		case 1:
			if (where == PANE)
				key = KEYC_MOUSEUP2_PANE;
			if (where == STATUS)
				key = KEYC_MOUSEUP2_STATUS;
			if (where == STATUS_LEFT)
				key = KEYC_MOUSEUP2_STATUS_LEFT;
			if (where == STATUS_RIGHT)
				key = KEYC_MOUSEUP2_STATUS_RIGHT;
			if (where == STATUS_DEFAULT)
				key = KEYC_MOUSEUP2_STATUS_DEFAULT;
			if (where == BORDER)
				key = KEYC_MOUSEUP2_BORDER;
			break;
		case 2:
			if (where == PANE)
				key = KEYC_MOUSEUP3_PANE;
			if (where == STATUS)
				key = KEYC_MOUSEUP3_STATUS;
			if (where == STATUS_LEFT)
				key = KEYC_MOUSEUP3_STATUS_LEFT;
			if (where == STATUS_RIGHT)
				key = KEYC_MOUSEUP3_STATUS_RIGHT;
			if (where == STATUS_DEFAULT)
				key = KEYC_MOUSEUP3_STATUS_DEFAULT;
			if (where == BORDER)
				key = KEYC_MOUSEUP3_BORDER;
			break;
		}
		break;
	case DOWN:
		switch (MOUSE_BUTTONS(b)) {
		case 0:
			if (where == PANE)
				key = KEYC_MOUSEDOWN1_PANE;
			if (where == STATUS)
				key = KEYC_MOUSEDOWN1_STATUS;
			if (where == STATUS_LEFT)
				key = KEYC_MOUSEDOWN1_STATUS_LEFT;
			if (where == STATUS_RIGHT)
				key = KEYC_MOUSEDOWN1_STATUS_RIGHT;
			if (where == STATUS_DEFAULT)
				key = KEYC_MOUSEDOWN1_STATUS_DEFAULT;
			if (where == BORDER)
				key = KEYC_MOUSEDOWN1_BORDER;
			break;
		case 1:
			if (where == PANE)
				key = KEYC_MOUSEDOWN2_PANE;
			if (where == STATUS)
				key = KEYC_MOUSEDOWN2_STATUS;
			if (where == STATUS_LEFT)
				key = KEYC_MOUSEDOWN2_STATUS_LEFT;
			if (where == STATUS_RIGHT)
				key = KEYC_MOUSEDOWN2_STATUS_RIGHT;
			if (where == STATUS_DEFAULT)
				key = KEYC_MOUSEDOWN2_STATUS_DEFAULT;
			if (where == BORDER)
				key = KEYC_MOUSEDOWN2_BORDER;
			break;
		case 2:
			if (where == PANE)
				key = KEYC_MOUSEDOWN3_PANE;
			if (where == STATUS)
				key = KEYC_MOUSEDOWN3_STATUS;
			if (where == STATUS_LEFT)
				key = KEYC_MOUSEDOWN3_STATUS_LEFT;
			if (where == STATUS_RIGHT)
				key = KEYC_MOUSEDOWN3_STATUS_RIGHT;
			if (where == STATUS_DEFAULT)
				key = KEYC_MOUSEDOWN3_STATUS_DEFAULT;
			if (where == BORDER)
				key = KEYC_MOUSEDOWN3_BORDER;
			break;
		}
		break;
	case SECOND:
		switch (MOUSE_BUTTONS(b)) {
		case 0:
			if (where == PANE)
				key = KEYC_SECONDCLICK1_PANE;
			if (where == STATUS)
				key = KEYC_SECONDCLICK1_STATUS;
			if (where == STATUS_LEFT)
				key = KEYC_SECONDCLICK1_STATUS_LEFT;
			if (where == STATUS_RIGHT)
				key = KEYC_SECONDCLICK1_STATUS_RIGHT;
			if (where == STATUS_DEFAULT)
				key = KEYC_SECONDCLICK1_STATUS_DEFAULT;
			if (where == BORDER)
				key = KEYC_SECONDCLICK1_BORDER;
			break;
		case 1:
			if (where == PANE)
				key = KEYC_SECONDCLICK2_PANE;
			if (where == STATUS)
				key = KEYC_SECONDCLICK2_STATUS;
			if (where == STATUS_LEFT)
				key = KEYC_SECONDCLICK2_STATUS_LEFT;
			if (where == STATUS_RIGHT)
				key = KEYC_SECONDCLICK2_STATUS_RIGHT;
			if (where == STATUS_DEFAULT)
				key = KEYC_SECONDCLICK2_STATUS_DEFAULT;
			if (where == BORDER)
				key = KEYC_SECONDCLICK2_BORDER;
			break;
		case 2:
			if (where == PANE)
				key = KEYC_SECONDCLICK3_PANE;
			if (where == STATUS)
				key = KEYC_SECONDCLICK3_STATUS;
			if (where == STATUS_LEFT)
				key = KEYC_SECONDCLICK3_STATUS_LEFT;
			if (where == STATUS_RIGHT)
				key = KEYC_SECONDCLICK3_STATUS_RIGHT;
			if (where == STATUS_DEFAULT)
				key = KEYC_SECONDCLICK3_STATUS_DEFAULT;
			if (where == BORDER)
				key = KEYC_SECONDCLICK3_BORDER;
			break;
		}
		break;
	case DOUBLE:
		switch (MOUSE_BUTTONS(b)) {
		case 0:
			if (where == PANE)
				key = KEYC_DOUBLECLICK1_PANE;
			if (where == STATUS)
				key = KEYC_DOUBLECLICK1_STATUS;
			if (where == STATUS_LEFT)
				key = KEYC_DOUBLECLICK1_STATUS_LEFT;
			if (where == STATUS_RIGHT)
				key = KEYC_DOUBLECLICK1_STATUS_RIGHT;
			if (where == STATUS_DEFAULT)
				key = KEYC_DOUBLECLICK1_STATUS_DEFAULT;
			if (where == BORDER)
				key = KEYC_DOUBLECLICK1_BORDER;
			break;
		case 1:
			if (where == PANE)
				key = KEYC_DOUBLECLICK2_PANE;
			if (where == STATUS)
				key = KEYC_DOUBLECLICK2_STATUS;
			if (where == STATUS_LEFT)
				key = KEYC_DOUBLECLICK2_STATUS_LEFT;
			if (where == STATUS_RIGHT)
				key = KEYC_DOUBLECLICK2_STATUS_RIGHT;
			if (where == STATUS_DEFAULT)
				key = KEYC_DOUBLECLICK2_STATUS_DEFAULT;
			if (where == BORDER)
				key = KEYC_DOUBLECLICK2_BORDER;
			break;
		case 2:
			if (where == PANE)
				key = KEYC_DOUBLECLICK3_PANE;
			if (where == STATUS)
				key = KEYC_DOUBLECLICK3_STATUS;
			if (where == STATUS_LEFT)
				key = KEYC_DOUBLECLICK3_STATUS_LEFT;
			if (where == STATUS_RIGHT)
				key = KEYC_DOUBLECLICK3_STATUS_RIGHT;
			if (where == STATUS_DEFAULT)
				key = KEYC_DOUBLECLICK3_STATUS_DEFAULT;
			if (where == BORDER)
				key = KEYC_DOUBLECLICK3_BORDER;
			break;
		}
		break;
	case TRIPLE:
		switch (MOUSE_BUTTONS(b)) {
		case 0:
			if (where == PANE)
				key = KEYC_TRIPLECLICK1_PANE;
			if (where == STATUS)
				key = KEYC_TRIPLECLICK1_STATUS;
			if (where == STATUS_LEFT)
				key = KEYC_TRIPLECLICK1_STATUS_LEFT;
			if (where == STATUS_RIGHT)
				key = KEYC_TRIPLECLICK1_STATUS_RIGHT;
			if (where == STATUS_DEFAULT)
				key = KEYC_TRIPLECLICK1_STATUS_DEFAULT;
			if (where == BORDER)
				key = KEYC_TRIPLECLICK1_BORDER;
			break;
		case 1:
			if (where == PANE)
				key = KEYC_TRIPLECLICK2_PANE;
			if (where == STATUS)
				key = KEYC_TRIPLECLICK2_STATUS;
			if (where == STATUS_LEFT)
				key = KEYC_TRIPLECLICK2_STATUS_LEFT;
			if (where == STATUS_RIGHT)
				key = KEYC_TRIPLECLICK2_STATUS_RIGHT;
			if (where == STATUS_DEFAULT)
				key = KEYC_TRIPLECLICK2_STATUS_DEFAULT;
			if (where == BORDER)
				key = KEYC_TRIPLECLICK2_BORDER;
			break;
		case 2:
			if (where == PANE)
				key = KEYC_TRIPLECLICK3_PANE;
			if (where == STATUS)
				key = KEYC_TRIPLECLICK3_STATUS;
			if (where == STATUS_LEFT)
				key = KEYC_TRIPLECLICK3_STATUS_LEFT;
			if (where == STATUS_RIGHT)
				key = KEYC_TRIPLECLICK3_STATUS_RIGHT;
			if (where == STATUS_DEFAULT)
				key = KEYC_TRIPLECLICK3_STATUS_DEFAULT;
			if (where == BORDER)
				key = KEYC_TRIPLECLICK3_BORDER;
			break;
		}
		break;
	}
	if (key == KEYC_UNKNOWN)
		return (KEYC_UNKNOWN);

out:
	/* Apply modifiers if any. */
	if (b & MOUSE_MASK_META)
		key |= KEYC_META;
	if (b & MOUSE_MASK_CTRL)
		key |= KEYC_CTRL;
	if (b & MOUSE_MASK_SHIFT)
		key |= KEYC_SHIFT;

	if (log_get_level() != 0)
		log_debug("mouse key is %s", key_string_lookup_key (key, 1));
	return (key);
}

/* Is this fast enough to probably be a paste? */
static int
server_client_assume_paste(struct session *s)
{
	struct timeval	tv;
	int		t;

	if ((t = options_get_number(s->options, "assume-paste-time")) == 0)
		return (0);

	timersub(&s->activity_time, &s->last_activity_time, &tv);
	if (tv.tv_sec == 0 && tv.tv_usec < t * 1000) {
		log_debug("session %s pasting (flag %d)", s->name,
		    !!(s->flags & SESSION_PASTING));
		if (s->flags & SESSION_PASTING)
			return (1);
		s->flags |= SESSION_PASTING;
		return (0);
	}
	log_debug("session %s not pasting", s->name);
	s->flags &= ~SESSION_PASTING;
	return (0);
}

/* Has the latest client changed? */
static void
server_client_update_latest(struct client *c)
{
	struct window	*w;

	if (c->session == NULL)
		return;
	w = c->session->curw->window;

	if (w->latest == c)
		return;
	w->latest = c;

	if (options_get_number(w->options, "window-size") == WINDOW_SIZE_LATEST)
		recalculate_size(w);
}

/*
 * Handle data key input from client. This owns and can modify the key event it
 * is given and is responsible for freeing it.
 */
static enum cmd_retval
server_client_key_callback(struct cmdq_item *item, void *data)
{
	struct client			*c = cmdq_get_client(item);
	struct key_event		*event = data;
	key_code			 key = event->key;
	struct mouse_event		*m = &event->m;
	struct session			*s = c->session;
	struct winlink			*wl;
	struct window_pane		*wp;
	struct window_mode_entry	*wme;
	struct timeval			 tv;
	struct key_table		*table, *first;
	struct key_binding		*bd;
	int				 xtimeout, flags;
	struct cmd_find_state		 fs;
	key_code			 key0;

	/* Check the client is good to accept input. */
	if (s == NULL || (c->flags & CLIENT_UNATTACHEDFLAGS))
		goto out;
	wl = s->curw;

	/* Update the activity timer. */
	if (gettimeofday(&c->activity_time, NULL) != 0)
		fatal("gettimeofday failed");
	session_update_activity(s, &c->activity_time);

	/* Check for mouse keys. */
	m->valid = 0;
	if (key == KEYC_MOUSE || key == KEYC_DOUBLECLICK) {
		if (c->flags & CLIENT_READONLY)
			goto out;
		key = server_client_check_mouse(c, event);
		if (key == KEYC_UNKNOWN)
			goto out;

		m->valid = 1;
		m->key = key;

		/*
		 * Mouse drag is in progress, so fire the callback (now that
		 * the mouse event is valid).
		 */
		if ((key & KEYC_MASK_KEY) == KEYC_DRAGGING) {
			c->tty.mouse_drag_update(c, m);
			goto out;
		}
		event->key = key;
	}

	/* Find affected pane. */
	if (!KEYC_IS_MOUSE(key) || cmd_find_from_mouse(&fs, m, 0) != 0)
		cmd_find_from_client(&fs, c, 0);
	wp = fs.wp;

	/* Forward mouse keys if disabled. */
	if (KEYC_IS_MOUSE(key) && !options_get_number(s->options, "mouse"))
		goto forward_key;

	/* Treat everything as a regular key when pasting is detected. */
	if (!KEYC_IS_MOUSE(key) && server_client_assume_paste(s))
		goto forward_key;

	/*
	 * Work out the current key table. If the pane is in a mode, use
	 * the mode table instead of the default key table.
	 */
	if (server_client_is_default_key_table(c, c->keytable) &&
	    wp != NULL &&
	    (wme = TAILQ_FIRST(&wp->modes)) != NULL &&
	    wme->mode->key_table != NULL)
		table = key_bindings_get_table(wme->mode->key_table(wme), 1);
	else
		table = c->keytable;
	first = table;

table_changed:
	/*
	 * The prefix always takes precedence and forces a switch to the prefix
	 * table, unless we are already there.
	 */
	key0 = (key & (KEYC_MASK_KEY|KEYC_MASK_MODIFIERS));
	if ((key0 == (key_code)options_get_number(s->options, "prefix") ||
	    key0 == (key_code)options_get_number(s->options, "prefix2")) &&
	    strcmp(table->name, "prefix") != 0) {
		server_client_set_key_table(c, "prefix");
		server_status_client(c);
		goto out;
	}
	flags = c->flags;

try_again:
	/* Log key table. */
	if (wp == NULL)
		log_debug("key table %s (no pane)", table->name);
	else
		log_debug("key table %s (pane %%%u)", table->name, wp->id);
	if (c->flags & CLIENT_REPEAT)
		log_debug("currently repeating");

	/* Try to see if there is a key binding in the current table. */
	bd = key_bindings_get(table, key0);
	if (bd != NULL) {
		/*
		 * Key was matched in this table. If currently repeating but a
		 * non-repeating binding was found, stop repeating and try
		 * again in the root table.
		 */
		if ((c->flags & CLIENT_REPEAT) &&
		    (~bd->flags & KEY_BINDING_REPEAT)) {
			log_debug("found in key table %s (not repeating)",
			    table->name);
			server_client_set_key_table(c, NULL);
			first = table = c->keytable;
			c->flags &= ~CLIENT_REPEAT;
			server_status_client(c);
			goto table_changed;
		}
		log_debug("found in key table %s", table->name);

		/*
		 * Take a reference to this table to make sure the key binding
		 * doesn't disappear.
		 */
		table->references++;

		/*
		 * If this is a repeating key, start the timer. Otherwise reset
		 * the client back to the root table.
		 */
		xtimeout = options_get_number(s->options, "repeat-time");
		if (xtimeout != 0 && (bd->flags & KEY_BINDING_REPEAT)) {
			c->flags |= CLIENT_REPEAT;

			tv.tv_sec = xtimeout / 1000;
			tv.tv_usec = (xtimeout % 1000) * 1000L;
			evtimer_del(&c->repeat_timer);
			evtimer_add(&c->repeat_timer, &tv);
		} else {
			c->flags &= ~CLIENT_REPEAT;
			server_client_set_key_table(c, NULL);
		}
		server_status_client(c);

		/* Execute the key binding. */
		key_bindings_dispatch(bd, item, c, event, &fs);
		key_bindings_unref_table(table);
		goto out;
	}

	/*
	 * No match, try the ANY key.
	 */
	if (key0 != KEYC_ANY) {
		key0 = KEYC_ANY;
		goto try_again;
	}

	/*
	 * No match in this table. If not in the root table or if repeating,
	 * switch the client back to the root table and try again.
	 */
	log_debug("not found in key table %s", table->name);
	if (!server_client_is_default_key_table(c, table) ||
	    (c->flags & CLIENT_REPEAT)) {
		log_debug("trying in root table");
		server_client_set_key_table(c, NULL);
		table = c->keytable;
		if (c->flags & CLIENT_REPEAT)
			first = table;
		c->flags &= ~CLIENT_REPEAT;
		server_status_client(c);
		goto table_changed;
	}

	/*
	 * No match in the root table either. If this wasn't the first table
	 * tried, don't pass the key to the pane.
	 */
	if (first != table && (~flags & CLIENT_REPEAT)) {
		server_client_set_key_table(c, NULL);
		server_status_client(c);
		goto out;
	}

forward_key:
	if (c->flags & CLIENT_READONLY)
		goto out;
	if (wp != NULL)
		window_pane_key(wp, c, s, wl, key, m);

out:
	if (s != NULL && key != KEYC_FOCUS_OUT)
		server_client_update_latest(c);
	free(event);
	return (CMD_RETURN_NORMAL);
}

/* Handle a key event. */
int
server_client_handle_key(struct client *c, struct key_event *event)
{
	struct session		*s = c->session;
	struct cmdq_item	*item;

	/* Check the client is good to accept input. */
	if (s == NULL || (c->flags & CLIENT_UNATTACHEDFLAGS))
		return (0);

	/*
	 * Key presses in overlay mode and the command prompt are a special
	 * case. The queue might be blocked so they need to be processed
	 * immediately rather than queued.
	 */
	if (~c->flags & CLIENT_READONLY) {
		status_message_clear(c);
		if (c->overlay_key != NULL) {
			switch (c->overlay_key(c, event)) {
			case 0:
				return (0);
			case 1:
				server_client_clear_overlay(c);
				return (0);
			}
		}
		server_client_clear_overlay(c);
		if (c->prompt_string != NULL) {
			if (status_prompt_key(c, event->key) == 0)
				return (0);
		}
	}

	/*
	 * Add the key to the queue so it happens after any commands queued by
	 * previous keys.
	 */
	item = cmdq_get_callback(server_client_key_callback, event);
	cmdq_append(c, item);
	return (1);
}

/* Client functions that need to happen every loop. */
void
server_client_loop(void)
{
	struct client		*c;
	struct window		*w;
	struct window_pane	*wp;
	int			 focus;

	/* Check for window resize. This is done before redrawing. */
	RB_FOREACH(w, windows, &windows)
		server_client_check_window_resize(w);

	/* Check clients. */
	TAILQ_FOREACH(c, &clients, entry) {
		server_client_check_exit(c);
		if (c->session != NULL) {
			server_client_check_redraw(c);
			server_client_reset_state(c);
		}
	}

	/*
	 * Any windows will have been redrawn as part of clients, so clear
	 * their flags now. Also check pane focus and resize.
	 */
	focus = options_get_number(global_options, "focus-events");
	RB_FOREACH(w, windows, &windows) {
		TAILQ_FOREACH(wp, &w->panes, entry) {
			if (wp->fd != -1) {
				if (focus)
					server_client_check_pane_focus(wp);
				server_client_check_pane_resize(wp);
				server_client_check_pane_buffer(wp);
			}
			wp->flags &= ~PANE_REDRAW;
		}
		check_window_name(w);
	}
}

/* Check if window needs to be resized. */
static void
server_client_check_window_resize(struct window *w)
{
	struct winlink	*wl;

	if (~w->flags & WINDOW_RESIZE)
		return;

	TAILQ_FOREACH(wl, &w->winlinks, wentry) {
		if (wl->session->attached != 0 && wl->session->curw == wl)
			break;
	}
	if (wl == NULL)
		return;

	log_debug("%s: resizing window @%u", __func__, w->id);
	resize_window(w, w->new_sx, w->new_sy, w->new_xpixel, w->new_ypixel);
}

/* Check if we need to force a resize. */
static int
server_client_resize_force(struct window_pane *wp)
{
	struct timeval	tv = { .tv_usec = 100000 };

	/*
	 * If we are resizing to the same size as when we entered the loop
	 * (that is, to the same size the application currently thinks it is),
	 * tmux may have gone through several resizes internally and thrown
	 * away parts of the screen. So we need the application to actually
	 * redraw even though its final size has not changed.
	 */

	if (wp->flags & PANE_RESIZEFORCE) {
		wp->flags &= ~PANE_RESIZEFORCE;
		return (0);
	}

	if (wp->sx != wp->osx ||
	    wp->sy != wp->osy ||
	    wp->sx <= 1 ||
	    wp->sy <= 1)
		return (0);

	log_debug("%s: %%%u forcing resize", __func__, wp->id);
	window_pane_send_resize(wp, -1);

	evtimer_add(&wp->resize_timer, &tv);
	wp->flags |= PANE_RESIZEFORCE;
	return (1);
}

/* Resize a pane. */
static void
server_client_resize_pane(struct window_pane *wp)
{
	log_debug("%s: %%%u resize to %u,%u", __func__, wp->id, wp->sx, wp->sy);
	window_pane_send_resize(wp, 0);

	wp->flags &= ~PANE_RESIZE;

	wp->osx = wp->sx;
	wp->osy = wp->sy;
}

/* Start the resize timer. */
static void
server_client_start_resize_timer(struct window_pane *wp)
{
	struct timeval	tv = { .tv_usec = 250000 };

	if (!evtimer_pending(&wp->resize_timer, NULL))
		evtimer_add(&wp->resize_timer, &tv);
}

/* Resize timer event. */
static void
server_client_resize_event(__unused int fd, __unused short events, void *data)
{
	struct window_pane	*wp = data;

	evtimer_del(&wp->resize_timer);

	if (~wp->flags & PANE_RESIZE)
		return;
	log_debug("%s: %%%u timer fired (was%s resized)", __func__, wp->id,
	    (wp->flags & PANE_RESIZED) ? "" : " not");

	if (wp->base.saved_grid == NULL && (wp->flags & PANE_RESIZED)) {
		log_debug("%s: %%%u deferring timer", __func__, wp->id);
		server_client_start_resize_timer(wp);
	} else if (!server_client_resize_force(wp)) {
		log_debug("%s: %%%u resizing pane", __func__, wp->id);
		server_client_resize_pane(wp);
	}
	wp->flags &= ~PANE_RESIZED;
}

/* Check if pane should be resized. */
static void
server_client_check_pane_resize(struct window_pane *wp)
{
	if (~wp->flags & PANE_RESIZE)
		return;

	if (!event_initialized(&wp->resize_timer))
		evtimer_set(&wp->resize_timer, server_client_resize_event, wp);

	if (!evtimer_pending(&wp->resize_timer, NULL)) {
		log_debug("%s: %%%u starting timer", __func__, wp->id);
		server_client_resize_pane(wp);
		server_client_start_resize_timer(wp);
	} else
		log_debug("%s: %%%u timer running", __func__, wp->id);
}

/* Check pane buffer size. */
static void
server_client_check_pane_buffer(struct window_pane *wp)
{
	struct evbuffer			*evb = wp->event->input;
	size_t				 minimum;
	struct client			*c;
	struct window_pane_offset	*wpo;
	int				 off = 1, flag;
	u_int				 attached_clients = 0;

	/*
	 * Work out the minimum acknowledged size. This is the most that can be
	 * removed from the buffer.
	 */
	minimum = wp->offset.acknowledged;
	if (wp->pipe_fd != -1 && wp->pipe_offset.acknowledged < minimum)
		minimum = wp->pipe_offset.acknowledged;
	TAILQ_FOREACH(c, &clients, entry) {
		if (c->session == NULL)
			continue;
		attached_clients++;

		if (~c->flags & CLIENT_CONTROL) {
			off = 0;
			continue;
		}
		wpo = control_pane_offset(c, wp, &flag);
		if (wpo == NULL) {
			off = 0;
			continue;
		}
		if (!flag)
			off = 0;

		log_debug("%s: %s has %zu bytes used, %zu bytes acknowledged "
		    "for %%%u", __func__, c->name, wpo->used, wpo->acknowledged,
		    wp->id);
		if (wpo->acknowledged < minimum)
			minimum = wpo->acknowledged;
	}
	if (attached_clients == 0)
		off = 0;
	minimum -= wp->base_offset;
	if (minimum == 0)
		goto out;

	/* Drain the buffer. */
	log_debug("%s: %%%u has %zu minimum (of %zu) bytes acknowledged",
	    __func__, wp->id, minimum, EVBUFFER_LENGTH(evb));
	evbuffer_drain(evb, minimum);

	/*
	 * Adjust the base offset. If it would roll over, all the offsets into
	 * the buffer need to be adjusted.
	 */
	if (wp->base_offset > SIZE_MAX - minimum) {
		log_debug("%s: %%%u base offset has wrapped", __func__, wp->id);
		wp->offset.acknowledged -= wp->base_offset;
		wp->offset.used -= wp->base_offset;
		if (wp->pipe_fd != -1) {
			wp->pipe_offset.acknowledged -= wp->base_offset;
			wp->pipe_offset.used -= wp->base_offset;
		}
		TAILQ_FOREACH(c, &clients, entry) {
			if (c->session == NULL || (~c->flags & CLIENT_CONTROL))
				continue;
			wpo = control_pane_offset(c, wp, &flag);
			if (wpo != NULL && !flag) {
				wpo->acknowledged -= wp->base_offset;
				wpo->used -= wp->base_offset;
			}
		}
		wp->base_offset = minimum;
	} else
		wp->base_offset += minimum;

out:
	/*
	 * If there is data remaining, and there are no clients able to consume
	 * it, do not read any more. This is true when there are attached
	 * clients, all of which are control clients which are not able to
	 * accept any more data.
	 */
	if (off)
		bufferevent_disable(wp->event, EV_READ);
	else
		bufferevent_enable(wp->event, EV_READ);
}

/* Check whether pane should be focused. */
static void
server_client_check_pane_focus(struct window_pane *wp)
{
	struct client	*c;
	int		 push;

	/* Do we need to push the focus state? */
	push = wp->flags & PANE_FOCUSPUSH;
	wp->flags &= ~PANE_FOCUSPUSH;

	/* If we're not the active pane in our window, we're not focused. */
	if (wp->window->active != wp)
		goto not_focused;

	/* If we're in a mode, we're not focused. */
	if (wp->screen != &wp->base)
		goto not_focused;

	/*
	 * If our window is the current window in any focused clients with an
	 * attached session, we're focused.
	 */
	TAILQ_FOREACH(c, &clients, entry) {
		if (c->session == NULL || !(c->flags & CLIENT_FOCUSED))
			continue;
		if (c->session->attached == 0)
			continue;

		if (c->session->curw->window == wp->window)
			goto focused;
	}

not_focused:
	if (push || (wp->flags & PANE_FOCUSED)) {
		if (wp->base.mode & MODE_FOCUSON)
			bufferevent_write(wp->event, "\033[O", 3);
		notify_pane("pane-focus-out", wp);
	}
	wp->flags &= ~PANE_FOCUSED;
	return;

focused:
	if (push || !(wp->flags & PANE_FOCUSED)) {
		if (wp->base.mode & MODE_FOCUSON)
			bufferevent_write(wp->event, "\033[I", 3);
		notify_pane("pane-focus-in", wp);
		session_update_activity(c->session, NULL);
	}
	wp->flags |= PANE_FOCUSED;
}

/*
 * Update cursor position and mode settings. The scroll region and attributes
 * are cleared when idle (waiting for an event) as this is the most likely time
 * a user may interrupt tmux, for example with ~^Z in ssh(1). This is a
 * compromise between excessive resets and likelihood of an interrupt.
 *
 * tty_region/tty_reset/tty_update_mode already take care of not resetting
 * things that are already in their default state.
 */
static void
server_client_reset_state(struct client *c)
{
	struct tty		*tty = &c->tty;
	struct window		*w = c->session->curw->window;
	struct window_pane	*wp = server_client_get_pane(c), *loop;
	struct screen		*s = NULL;
	struct options		*oo = c->session->options;
	int			 mode = 0, cursor, flags;
	u_int			 cx = 0, cy = 0, ox, oy, sx, sy;

	if (c->flags & (CLIENT_CONTROL|CLIENT_SUSPENDED))
		return;

	/* Disable the block flag. */
	flags = (tty->flags & TTY_BLOCK);
	tty->flags &= ~TTY_BLOCK;

	/* Get mode from overlay if any, else from screen. */
	if (c->overlay_draw != NULL) {
		if (c->overlay_mode != NULL)
			s = c->overlay_mode(c, &cx, &cy);
	} else
		s = wp->screen;
	if (s != NULL)
		mode = s->mode;
	if (c->prompt_string != NULL || c->message_string != NULL)
		mode &= ~MODE_CURSOR;
	log_debug("%s: client %s mode %x", __func__, c->name, mode);

	/* Reset region and margin. */
	tty_region_off(tty);
	tty_margin_off(tty);

	/* Move cursor to pane cursor and offset. */
	if (c->overlay_draw == NULL) {
		cursor = 0;
		tty_window_offset(tty, &ox, &oy, &sx, &sy);
		if (wp->xoff + s->cx >= ox && wp->xoff + s->cx <= ox + sx &&
		    wp->yoff + s->cy >= oy && wp->yoff + s->cy <= oy + sy) {
			cursor = 1;

			cx = wp->xoff + s->cx - ox;
			cy = wp->yoff + s->cy - oy;

			if (status_at_line(c) == 0)
				cy += status_line_size(c);
		}
		if (!cursor)
			mode &= ~MODE_CURSOR;
	}
	log_debug("%s: cursor to %u,%u", __func__, cx, cy);
	tty_cursor(tty, cx, cy);

	/*
	 * Set mouse mode if requested. To support dragging, always use button
	 * mode.
	 */
	if (options_get_number(oo, "mouse")) {
		mode &= ~ALL_MOUSE_MODES;
		if (c->overlay_draw == NULL) {
			TAILQ_FOREACH(loop, &w->panes, entry) {
				if (loop->screen->mode & MODE_MOUSE_ALL)
					mode |= MODE_MOUSE_ALL;
			}
		}
		if (~mode & MODE_MOUSE_ALL)
			mode |= MODE_MOUSE_BUTTON;
	}

	/* Clear bracketed paste mode if at the prompt. */
	if (c->overlay_draw == NULL && c->prompt_string != NULL)
		mode &= ~MODE_BRACKETPASTE;

	/* Set the terminal mode and reset attributes. */
	tty_update_mode(tty, mode, s);
	tty_reset(tty);

	/* All writing must be done, send a sync end (if it was started). */
	tty_sync_end(tty);
	tty->flags |= flags;
}

/* Repeat time callback. */
static void
server_client_repeat_timer(__unused int fd, __unused short events, void *data)
{
	struct client	*c = data;

	if (c->flags & CLIENT_REPEAT) {
		server_client_set_key_table(c, NULL);
		c->flags &= ~CLIENT_REPEAT;
		server_status_client(c);
	}
}

/* Double-click callback. */
static void
server_client_click_timer(__unused int fd, __unused short events, void *data)
{
	struct client		*c = data;
	struct key_event	*event;

	log_debug("click timer expired");

	if (c->flags & CLIENT_TRIPLECLICK) {
		/*
		 * Waiting for a third click that hasn't happened, so this must
		 * have been a double click.
		 */
		event = xmalloc(sizeof *event);
		event->key = KEYC_DOUBLECLICK;
		memcpy(&event->m, &c->click_event, sizeof event->m);
		if (!server_client_handle_key(c, event))
			free(event);
	}
	c->flags &= ~(CLIENT_DOUBLECLICK|CLIENT_TRIPLECLICK);
}

/* Check if client should be exited. */
static void
server_client_check_exit(struct client *c)
{
	struct client_file	*cf;

	if (~c->flags & CLIENT_EXIT)
		return;
	if (c->flags & CLIENT_EXITED)
		return;

	RB_FOREACH(cf, client_files, &c->files) {
		if (EVBUFFER_LENGTH(cf->buffer) != 0)
			return;
	}

	if (c->flags & CLIENT_ATTACHED)
		notify_client("client-detached", c);
	proc_send(c->peer, MSG_EXIT, -1, &c->retval, sizeof c->retval);
	c->flags |= CLIENT_EXITED;
}

/* Redraw timer callback. */
static void
server_client_redraw_timer(__unused int fd, __unused short events,
    __unused void *data)
{
	log_debug("redraw timer fired");
}

/* Check for client redraws. */
static void
server_client_check_redraw(struct client *c)
{
	struct session		*s = c->session;
	struct tty		*tty = &c->tty;
	struct window		*w = c->session->curw->window;
	struct window_pane	*wp;
	int			 needed, flags, mode = tty->mode, new_flags = 0;
	int			 redraw;
	u_int			 bit = 0;
	struct timeval		 tv = { .tv_usec = 1000 };
	static struct event	 ev;
	size_t			 left;

	if (c->flags & (CLIENT_CONTROL|CLIENT_SUSPENDED))
		return;
	if (c->flags & CLIENT_ALLREDRAWFLAGS) {
		log_debug("%s: redraw%s%s%s%s%s", c->name,
		    (c->flags & CLIENT_REDRAWWINDOW) ? " window" : "",
		    (c->flags & CLIENT_REDRAWSTATUS) ? " status" : "",
		    (c->flags & CLIENT_REDRAWBORDERS) ? " borders" : "",
		    (c->flags & CLIENT_REDRAWOVERLAY) ? " overlay" : "",
		    (c->flags & CLIENT_REDRAWPANES) ? " panes" : "");
	}

	/*
	 * If there is outstanding data, defer the redraw until it has been
	 * consumed. We can just add a timer to get out of the event loop and
	 * end up back here.
	 */
	needed = 0;
	if (c->flags & CLIENT_ALLREDRAWFLAGS)
		needed = 1;
	else {
		TAILQ_FOREACH(wp, &w->panes, entry) {
			if (wp->flags & PANE_REDRAW) {
				needed = 1;
				break;
			}
		}
		if (needed)
			new_flags |= CLIENT_REDRAWPANES;
	}
	if (needed && (left = EVBUFFER_LENGTH(tty->out)) != 0) {
		log_debug("%s: redraw deferred (%zu left)", c->name, left);
		if (!evtimer_initialized(&ev))
			evtimer_set(&ev, server_client_redraw_timer, NULL);
		if (!evtimer_pending(&ev, NULL)) {
			log_debug("redraw timer started");
			evtimer_add(&ev, &tv);
		}

		if (~c->flags & CLIENT_REDRAWWINDOW) {
			TAILQ_FOREACH(wp, &w->panes, entry) {
				if (wp->flags & PANE_REDRAW) {
					log_debug("%s: pane %%%u needs redraw",
					    c->name, wp->id);
					c->redraw_panes |= (1 << bit);
				}
				if (++bit == 64) {
					/*
					 * If more that 64 panes, give up and
					 * just redraw the window.
					 */
					new_flags &= CLIENT_REDRAWPANES;
					new_flags |= CLIENT_REDRAWWINDOW;
					break;
				}
			}
			if (c->redraw_panes != 0)
				c->flags |= CLIENT_REDRAWPANES;
		}
		c->flags |= new_flags;
		return;
	} else if (needed)
		log_debug("%s: redraw needed", c->name);

	flags = tty->flags & (TTY_BLOCK|TTY_FREEZE|TTY_NOCURSOR);
	tty->flags = (tty->flags & ~(TTY_BLOCK|TTY_FREEZE))|TTY_NOCURSOR;

	if (~c->flags & CLIENT_REDRAWWINDOW) {
		/*
		 * If not redrawing the entire window, check whether each pane
		 * needs to be redrawn.
		 */
		TAILQ_FOREACH(wp, &w->panes, entry) {
			redraw = 0;
			if (wp->flags & PANE_REDRAW)
				redraw = 1;
			else if (c->flags & CLIENT_REDRAWPANES)
				redraw = !!(c->redraw_panes & (1 << bit));
			bit++;
			if (!redraw)
				continue;
			log_debug("%s: redrawing pane %%%u", __func__, wp->id);
			screen_redraw_pane(c, wp);
		}
		c->redraw_panes = 0;
		c->flags &= ~CLIENT_REDRAWPANES;
	}

	if (c->flags & CLIENT_ALLREDRAWFLAGS) {
		if (options_get_number(s->options, "set-titles"))
			server_client_set_title(c);
		screen_redraw_screen(c);
	}

	tty->flags = (tty->flags & ~TTY_NOCURSOR)|(flags & TTY_NOCURSOR);
	tty_update_mode(tty, mode, NULL);
	tty->flags = (tty->flags & ~(TTY_BLOCK|TTY_FREEZE|TTY_NOCURSOR))|flags;

	c->flags &= ~(CLIENT_ALLREDRAWFLAGS|CLIENT_STATUSFORCE);

	if (needed) {
		/*
		 * We would have deferred the redraw unless the output buffer
		 * was empty, so we can record how many bytes the redraw
		 * generated.
		 */
		c->redraw = EVBUFFER_LENGTH(tty->out);
		log_debug("%s: redraw added %zu bytes", c->name, c->redraw);
	}
}

/* Set client title. */
static void
server_client_set_title(struct client *c)
{
	struct session		*s = c->session;
	const char		*template;
	char			*title;
	struct format_tree	*ft;

	template = options_get_string(s->options, "set-titles-string");

	ft = format_create(c, NULL, FORMAT_NONE, 0);
	format_defaults(ft, c, NULL, NULL, NULL);

	title = format_expand_time(ft, template);
	if (c->title == NULL || strcmp(title, c->title) != 0) {
		free(c->title);
		c->title = xstrdup(title);
		tty_set_title(&c->tty, c->title);
	}
	free(title);

	format_free(ft);
}

/* Dispatch message from client. */
static void
server_client_dispatch(struct imsg *imsg, void *arg)
{
	struct client	*c = arg;
	ssize_t		 datalen;
	struct session	*s;

	if (c->flags & CLIENT_DEAD)
		return;

	if (imsg == NULL) {
		server_client_lost(c);
		return;
	}

	datalen = imsg->hdr.len - IMSG_HEADER_SIZE;

	switch (imsg->hdr.type) {
	case MSG_IDENTIFY_FEATURES:
	case MSG_IDENTIFY_FLAGS:
	case MSG_IDENTIFY_TERM:
	case MSG_IDENTIFY_TTYNAME:
	case MSG_IDENTIFY_CWD:
	case MSG_IDENTIFY_STDIN:
	case MSG_IDENTIFY_STDOUT:
	case MSG_IDENTIFY_ENVIRON:
	case MSG_IDENTIFY_CLIENTPID:
	case MSG_IDENTIFY_DONE:
		server_client_dispatch_identify(c, imsg);
		break;
	case MSG_COMMAND:
		server_client_dispatch_command(c, imsg);
		break;
	case MSG_RESIZE:
		if (datalen != 0)
			fatalx("bad MSG_RESIZE size");

		if (c->flags & CLIENT_CONTROL)
			break;
		server_client_update_latest(c);
		server_client_clear_overlay(c);
		tty_resize(&c->tty);
		recalculate_sizes();
		server_redraw_client(c);
		if (c->session != NULL)
			notify_client("client-resized", c);
		break;
	case MSG_EXITING:
		if (datalen != 0)
			fatalx("bad MSG_EXITING size");

		c->session = NULL;
		tty_close(&c->tty);
		proc_send(c->peer, MSG_EXITED, -1, NULL, 0);
		break;
	case MSG_WAKEUP:
	case MSG_UNLOCK:
		if (datalen != 0)
			fatalx("bad MSG_WAKEUP size");

		if (!(c->flags & CLIENT_SUSPENDED))
			break;
		c->flags &= ~CLIENT_SUSPENDED;

		if (c->fd == -1) /* exited in the meantime */
			break;
		s = c->session;

		if (gettimeofday(&c->activity_time, NULL) != 0)
			fatal("gettimeofday failed");

		tty_start_tty(&c->tty);
		server_redraw_client(c);
		recalculate_sizes();

		if (s != NULL)
			session_update_activity(s, &c->activity_time);
		break;
	case MSG_SHELL:
		if (datalen != 0)
			fatalx("bad MSG_SHELL size");

		server_client_dispatch_shell(c);
		break;
	case MSG_WRITE_READY:
		server_client_dispatch_write_ready(c, imsg);
		break;
	case MSG_READ:
		server_client_dispatch_read_data(c, imsg);
		break;
	case MSG_READ_DONE:
		server_client_dispatch_read_done(c, imsg);
		break;
	}
}

/* Callback when command is done. */
static enum cmd_retval
server_client_command_done(struct cmdq_item *item, __unused void *data)
{
	struct client	*c = cmdq_get_client(item);

	if (~c->flags & CLIENT_ATTACHED)
		c->flags |= CLIENT_EXIT;
	else if (~c->flags & CLIENT_DETACHING)
		tty_send_requests(&c->tty);
	return (CMD_RETURN_NORMAL);
}

/* Handle command message. */
static void
server_client_dispatch_command(struct client *c, struct imsg *imsg)
{
	struct msg_command	  data;
	char			 *buf;
	size_t			  len;
	int			  argc;
	char			**argv, *cause;
	struct cmd_parse_result	 *pr;

	if (c->flags & CLIENT_EXIT)
		return;

	if (imsg->hdr.len - IMSG_HEADER_SIZE < sizeof data)
		fatalx("bad MSG_COMMAND size");
	memcpy(&data, imsg->data, sizeof data);

	buf = (char *)imsg->data + sizeof data;
	len = imsg->hdr.len  - IMSG_HEADER_SIZE - sizeof data;
	if (len > 0 && buf[len - 1] != '\0')
		fatalx("bad MSG_COMMAND string");

	argc = data.argc;
	if (cmd_unpack_argv(buf, len, argc, &argv) != 0) {
		cause = xstrdup("command too long");
		goto error;
	}

	if (argc == 0) {
		argc = 1;
		argv = xcalloc(1, sizeof *argv);
		*argv = xstrdup("new-session");
	}

	pr = cmd_parse_from_arguments(argc, argv, NULL);
	switch (pr->status) {
	case CMD_PARSE_EMPTY:
		cause = xstrdup("empty command");
		goto error;
	case CMD_PARSE_ERROR:
		cause = pr->error;
		goto error;
	case CMD_PARSE_SUCCESS:
		break;
	}
	cmd_free_argv(argc, argv);

	cmdq_append(c, cmdq_get_command(pr->cmdlist, NULL));
	cmdq_append(c, cmdq_get_callback(server_client_command_done, NULL));

	cmd_list_free(pr->cmdlist);
	return;

error:
	cmd_free_argv(argc, argv);

	cmdq_append(c, cmdq_get_error(cause));
	free(cause);

	c->flags |= CLIENT_EXIT;
}

/* Handle identify message. */
static void
server_client_dispatch_identify(struct client *c, struct imsg *imsg)
{
	const char	*data, *home;
	size_t		 datalen;
	int		 flags, feat;
	char		*name;

	if (c->flags & CLIENT_IDENTIFIED)
		fatalx("out-of-order identify message");

	data = imsg->data;
	datalen = imsg->hdr.len - IMSG_HEADER_SIZE;

	switch (imsg->hdr.type)	{
	case MSG_IDENTIFY_FEATURES:
		if (datalen != sizeof feat)
			fatalx("bad MSG_IDENTIFY_FEATURES size");
		memcpy(&feat, data, sizeof feat);
		c->term_features |= feat;
		log_debug("client %p IDENTIFY_FEATURES %s", c,
		    tty_get_features(feat));
		break;
	case MSG_IDENTIFY_FLAGS:
		if (datalen != sizeof flags)
			fatalx("bad MSG_IDENTIFY_FLAGS size");
		memcpy(&flags, data, sizeof flags);
		c->flags |= flags;
		log_debug("client %p IDENTIFY_FLAGS %#x", c, flags);
		break;
	case MSG_IDENTIFY_TERM:
		if (datalen == 0 || data[datalen - 1] != '\0')
			fatalx("bad MSG_IDENTIFY_TERM string");
		if (*data == '\0')
			c->term_name = xstrdup("unknown");
		else
			c->term_name = xstrdup(data);
		log_debug("client %p IDENTIFY_TERM %s", c, data);
		break;
	case MSG_IDENTIFY_TTYNAME:
		if (datalen == 0 || data[datalen - 1] != '\0')
			fatalx("bad MSG_IDENTIFY_TTYNAME string");
		c->ttyname = xstrdup(data);
		log_debug("client %p IDENTIFY_TTYNAME %s", c, data);
		break;
	case MSG_IDENTIFY_CWD:
		if (datalen == 0 || data[datalen - 1] != '\0')
			fatalx("bad MSG_IDENTIFY_CWD string");
		if (access(data, X_OK) == 0)
			c->cwd = xstrdup(data);
		else if ((home = find_home()) != NULL)
			c->cwd = xstrdup(home);
		else
			c->cwd = xstrdup("/");
		log_debug("client %p IDENTIFY_CWD %s", c, data);
		break;
	case MSG_IDENTIFY_STDIN:
		if (datalen != 0)
			fatalx("bad MSG_IDENTIFY_STDIN size");
		c->fd = imsg->fd;
		log_debug("client %p IDENTIFY_STDIN %d", c, imsg->fd);
		break;
	case MSG_IDENTIFY_STDOUT:
		if (datalen != 0)
			fatalx("bad MSG_IDENTIFY_STDOUT size");
		c->out_fd = imsg->fd;
		log_debug("client %p IDENTIFY_STDOUT %d", c, imsg->fd);
		break;
	case MSG_IDENTIFY_ENVIRON:
		if (datalen == 0 || data[datalen - 1] != '\0')
			fatalx("bad MSG_IDENTIFY_ENVIRON string");
		if (strchr(data, '=') != NULL)
			environ_put(c->environ, data, 0);
		log_debug("client %p IDENTIFY_ENVIRON %s", c, data);
		break;
	case MSG_IDENTIFY_CLIENTPID:
		if (datalen != sizeof c->pid)
			fatalx("bad MSG_IDENTIFY_CLIENTPID size");
		memcpy(&c->pid, data, sizeof c->pid);
		log_debug("client %p IDENTIFY_CLIENTPID %ld", c, (long)c->pid);
		break;
	default:
		break;
	}

	if (imsg->hdr.type != MSG_IDENTIFY_DONE)
		return;
	c->flags |= CLIENT_IDENTIFIED;

	if (*c->ttyname != '\0')
		name = xstrdup(c->ttyname);
	else
		xasprintf(&name, "client-%ld", (long)c->pid);
	c->name = name;
	log_debug("client %p name is %s", c, c->name);

<<<<<<< HEAD
#ifdef __CYGWIN__
	c->fd = open(c->ttyname, O_RDWR|O_NOCTTY);
#endif

	if (c->flags & CLIENT_CONTROL) {
		close(c->fd);
		c->fd = -1;
=======
	 if (c->flags & CLIENT_CONTROL)
>>>>>>> 392b381d
		control_start(c);
	else if (c->fd != -1) {
		if (tty_init(&c->tty, c) != 0) {
			close(c->fd);
			c->fd = -1;
		} else {
			tty_resize(&c->tty);
			c->flags |= CLIENT_TERMINAL;
		}
		close(c->out_fd);
		c->out_fd = -1;
	}

	/*
	 * If this is the first client that has finished identifying, load
	 * configuration files.
	 */
	if ((~c->flags & CLIENT_EXIT) &&
	    !cfg_finished &&
	    c == TAILQ_FIRST(&clients) &&
	    TAILQ_NEXT(c, entry) == NULL)
		start_cfg();
}

/* Handle shell message. */
static void
server_client_dispatch_shell(struct client *c)
{
	const char	*shell;

	shell = options_get_string(global_s_options, "default-shell");
	if (!checkshell(shell))
		shell = _PATH_BSHELL;
	proc_send(c->peer, MSG_SHELL, -1, shell, strlen(shell) + 1);

	proc_kill_peer(c->peer);
}

/* Handle write ready message. */
static void
server_client_dispatch_write_ready(struct client *c, struct imsg *imsg)
{
	struct msg_write_ready	*msg = imsg->data;
	size_t			 msglen = imsg->hdr.len - IMSG_HEADER_SIZE;
	struct client_file	 find, *cf;

	if (msglen != sizeof *msg)
		fatalx("bad MSG_WRITE_READY size");
	find.stream = msg->stream;
	if ((cf = RB_FIND(client_files, &c->files, &find)) == NULL)
		return;
	if (msg->error != 0) {
		cf->error = msg->error;
		file_fire_done(cf);
	} else
		file_push(cf);
}

/* Handle read data message. */
static void
server_client_dispatch_read_data(struct client *c, struct imsg *imsg)
{
	struct msg_read_data	*msg = imsg->data;
	size_t			 msglen = imsg->hdr.len - IMSG_HEADER_SIZE;
	struct client_file	 find, *cf;
	void			*bdata = msg + 1;
	size_t			 bsize = msglen - sizeof *msg;

	if (msglen < sizeof *msg)
		fatalx("bad MSG_READ_DATA size");
	find.stream = msg->stream;
	if ((cf = RB_FIND(client_files, &c->files, &find)) == NULL)
		return;

	log_debug("%s: file %d read %zu bytes", c->name, cf->stream, bsize);
	if (cf->error == 0) {
		if (evbuffer_add(cf->buffer, bdata, bsize) != 0) {
			cf->error = ENOMEM;
			file_fire_done(cf);
		} else
			file_fire_read(cf);
	}
}

/* Handle read done message. */
static void
server_client_dispatch_read_done(struct client *c, struct imsg *imsg)
{
	struct msg_read_done	*msg = imsg->data;
	size_t			 msglen = imsg->hdr.len - IMSG_HEADER_SIZE;
	struct client_file	 find, *cf;

	if (msglen != sizeof *msg)
		fatalx("bad MSG_READ_DONE size");
	find.stream = msg->stream;
	if ((cf = RB_FIND(client_files, &c->files, &find)) == NULL)
		return;

	log_debug("%s: file %d read done", c->name, cf->stream);
	cf->error = msg->error;
	file_fire_done(cf);
}

/* Get client working directory. */
const char *
server_client_get_cwd(struct client *c, struct session *s)
{
	const char	*home;

	if (!cfg_finished && cfg_client != NULL)
		return (cfg_client->cwd);
	if (c != NULL && c->session == NULL && c->cwd != NULL)
		return (c->cwd);
	if (s != NULL && s->cwd != NULL)
		return (s->cwd);
	if (c != NULL && (s = c->session) != NULL && s->cwd != NULL)
		return (s->cwd);
	if ((home = find_home()) != NULL)
		return (home);
	return ("/");
}

/* Set client flags. */
void
server_client_set_flags(struct client *c, const char *flags)
{
	char	*s, *copy, *next;
	uint64_t flag;
	int	 not;

	s = copy = xstrdup (flags);
	while ((next = strsep(&s, ",")) != NULL) {
		not = (*next == '!');
		if (not)
			next++;

		flag = 0;
		if (c->flags & CLIENT_CONTROL) {
			if (strcmp(next, "no-output") == 0)
				flag = CLIENT_CONTROL_NOOUTPUT;
		}
		if (strcmp(next, "read-only") == 0)
			flag = CLIENT_READONLY;
		else if (strcmp(next, "ignore-size") == 0)
			flag = CLIENT_IGNORESIZE;
		else if (strcmp(next, "active-pane") == 0)
			flag = CLIENT_ACTIVEPANE;
		if (flag == 0)
			continue;

		log_debug("client %s set flag %s", c->name, next);
		if (not)
			c->flags &= ~flag;
		else
			c->flags |= flag;
		if (flag == CLIENT_CONTROL_NOOUTPUT)
			control_free_offsets(c);
	}
	free(copy);
}

/* Get client flags. This is only flags useful to show to users. */
const char *
server_client_get_flags(struct client *c)
{
	static char s[256];

	*s = '\0';
	if (c->flags & CLIENT_ATTACHED)
		strlcat(s, "attached,", sizeof s);
	if (c->flags & CLIENT_CONTROL)
		strlcat(s, "control-mode,", sizeof s);
	if (c->flags & CLIENT_IGNORESIZE)
		strlcat(s, "ignore-size,", sizeof s);
	if (c->flags & CLIENT_CONTROL_NOOUTPUT)
		strlcat(s, "no-output,", sizeof s);
	if (c->flags & CLIENT_READONLY)
		strlcat(s, "read-only,", sizeof s);
	if (c->flags & CLIENT_ACTIVEPANE)
		strlcat(s, "active-pane,", sizeof s);
	if (c->flags & CLIENT_SUSPENDED)
		strlcat(s, "suspended,", sizeof s);
	if (c->flags & CLIENT_UTF8)
		strlcat(s, "UTF-8,", sizeof s);
	if (*s != '\0')
		s[strlen(s) - 1] = '\0';
	return (s);
}

/* Get client window. */
static struct client_window *
server_client_get_client_window(struct client *c, u_int id)
{
	struct client_window	cw = { .window = id };

	return (RB_FIND(client_windows, &c->windows, &cw));
}

/* Get client active pane. */
struct window_pane *
server_client_get_pane(struct client *c)
{
	struct session		*s = c->session;
	struct client_window	*cw;

	if (s == NULL)
		return (NULL);

	if (~c->flags & CLIENT_ACTIVEPANE)
		return (s->curw->window->active);
	cw = server_client_get_client_window(c, s->curw->window->id);
	if (cw == NULL)
		return (s->curw->window->active);
	return (cw->pane);
}

/* Set client active pane. */
void
server_client_set_pane(struct client *c, struct window_pane *wp)
{
	struct session		*s = c->session;
	struct client_window	*cw;

	if (s == NULL)
		return;

	cw = server_client_get_client_window(c, s->curw->window->id);
	if (cw == NULL) {
		cw = xcalloc(1, sizeof *cw);
		cw->window = s->curw->window->id;
		RB_INSERT(client_windows, &c->windows, cw);
	}
	cw->pane = wp;
	log_debug("%s pane now %%%u", c->name, wp->id);
}

/* Remove pane from client lists. */
void
server_client_remove_pane(struct window_pane *wp)
{
	struct client		*c;
	struct window		*w = wp->window;
	struct client_window	*cw;

	TAILQ_FOREACH(c, &clients, entry) {
		cw = server_client_get_client_window(c, w->id);
		if (cw != NULL && cw->pane == wp) {
			RB_REMOVE(client_windows, &c->windows, cw);
			free(cw);
		}
	}
}<|MERGE_RESOLUTION|>--- conflicted
+++ resolved
@@ -2213,17 +2213,11 @@
 	c->name = name;
 	log_debug("client %p name is %s", c, c->name);
 
-<<<<<<< HEAD
 #ifdef __CYGWIN__
 	c->fd = open(c->ttyname, O_RDWR|O_NOCTTY);
 #endif
 
-	if (c->flags & CLIENT_CONTROL) {
-		close(c->fd);
-		c->fd = -1;
-=======
 	 if (c->flags & CLIENT_CONTROL)
->>>>>>> 392b381d
 		control_start(c);
 	else if (c->fd != -1) {
 		if (tty_init(&c->tty, c) != 0) {

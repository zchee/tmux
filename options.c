/* $OpenBSD$ */

/*
 * Copyright (c) 2008 Nicholas Marriott <nicholas.marriott@gmail.com>
 *
 * Permission to use, copy, modify, and distribute this software for any
 * purpose with or without fee is hereby granted, provided that the above
 * copyright notice and this permission notice appear in all copies.
 *
 * THE SOFTWARE IS PROVIDED "AS IS" AND THE AUTHOR DISCLAIMS ALL WARRANTIES
 * WITH REGARD TO THIS SOFTWARE INCLUDING ALL IMPLIED WARRANTIES OF
 * MERCHANTABILITY AND FITNESS. IN NO EVENT SHALL THE AUTHOR BE LIABLE FOR
 * ANY SPECIAL, DIRECT, INDIRECT, OR CONSEQUENTIAL DAMAGES OR ANY DAMAGES
 * WHATSOEVER RESULTING FROM LOSS OF MIND, USE, DATA OR PROFITS, WHETHER
 * IN AN ACTION OF CONTRACT, NEGLIGENCE OR OTHER TORTIOUS ACTION, ARISING
 * OUT OF OR IN CONNECTION WITH THE USE OR PERFORMANCE OF THIS SOFTWARE.
 */

#include <sys/types.h>

#include <ctype.h>
#include <fnmatch.h>
#include <stdarg.h>
#include <stdlib.h>
#include <string.h>

#include "tmux.h"

/*
 * Option handling; each option has a name, type and value and is stored in
 * a red-black tree.
 */

struct options_array_item {
	u_int				 index;
	union options_value		 value;
	RB_ENTRY(options_array_item)	 entry;
};
static int
options_array_cmp(struct options_array_item *a1, struct options_array_item *a2)
{
	if (a1->index < a2->index)
		return (-1);
	if (a1->index > a2->index)
		return (1);
	return (0);
}
RB_GENERATE_STATIC(options_array, options_array_item, entry, options_array_cmp);

struct options_entry {
	struct options				*owner;

	const char				*name;
	const struct options_table_entry	*tableentry;
	union options_value			 value;

	int					 cached;
	struct style				 style;

	RB_ENTRY(options_entry)			 entry;
};

struct options {
	RB_HEAD(options_tree, options_entry)	 tree;
	struct options				*parent;
};

static struct options_entry	*options_add(struct options *, const char *);
static void			 options_remove(struct options_entry *);

#define OPTIONS_IS_STRING(o)						\
	((o)->tableentry == NULL ||					\
	    (o)->tableentry->type == OPTIONS_TABLE_STRING)
#define OPTIONS_IS_NUMBER(o) \
	((o)->tableentry != NULL &&					\
	    ((o)->tableentry->type == OPTIONS_TABLE_NUMBER ||		\
	    (o)->tableentry->type == OPTIONS_TABLE_KEY ||		\
	    (o)->tableentry->type == OPTIONS_TABLE_COLOUR ||		\
	    (o)->tableentry->type == OPTIONS_TABLE_FLAG ||		\
	    (o)->tableentry->type == OPTIONS_TABLE_CHOICE))
#define OPTIONS_IS_COMMAND(o) \
	((o)->tableentry != NULL &&					\
	    (o)->tableentry->type == OPTIONS_TABLE_COMMAND)

#define OPTIONS_IS_ARRAY(o)						\
	((o)->tableentry != NULL &&					\
	    ((o)->tableentry->flags & OPTIONS_TABLE_IS_ARRAY))

static int	options_cmp(struct options_entry *, struct options_entry *);
RB_GENERATE_STATIC(options_tree, options_entry, entry, options_cmp);

static int
options_cmp(struct options_entry *lhs, struct options_entry *rhs)
{
	return (strcmp(lhs->name, rhs->name));
}

static const char *
options_map_name(const char *name)
{
	const struct options_name_map	*map;

	for (map = options_other_names; map->from != NULL; map++) {
		if (strcmp(map->from, name) == 0)
			return (map->to);
	}
	return (name);
}

static const struct options_table_entry *
options_parent_table_entry(struct options *oo, const char *s)
{
	struct options_entry	*o;

	if (oo->parent == NULL)
		fatalx("no parent options for %s", s);
	o = options_get(oo->parent, s);
	if (o == NULL)
		fatalx("%s not in parent options", s);
	return (o->tableentry);
}

static void
options_value_free(struct options_entry *o, union options_value *ov)
{
	if (OPTIONS_IS_STRING(o))
		free(ov->string);
	if (OPTIONS_IS_COMMAND(o) && ov->cmdlist != NULL)
		cmd_list_free(ov->cmdlist);
}

static char *
options_value_to_string(struct options_entry *o, union options_value *ov,
    int numeric)
{
	char	*s;

	if (OPTIONS_IS_COMMAND(o))
		return (cmd_list_print(ov->cmdlist, 0));
	if (OPTIONS_IS_NUMBER(o)) {
		switch (o->tableentry->type) {
		case OPTIONS_TABLE_NUMBER:
			xasprintf(&s, "%lld", ov->number);
			break;
		case OPTIONS_TABLE_KEY:
			s = xstrdup(key_string_lookup_key(ov->number, 0));
			break;
		case OPTIONS_TABLE_COLOUR:
			s = xstrdup(colour_tostring(ov->number));
			break;
		case OPTIONS_TABLE_FLAG:
			if (numeric)
				xasprintf(&s, "%lld", ov->number);
			else
				s = xstrdup(ov->number ? "on" : "off");
			break;
		case OPTIONS_TABLE_CHOICE:
			s = xstrdup(o->tableentry->choices[ov->number]);
			break;
		default:
			fatalx("not a number option type");
		}
		return (s);
	}
	if (OPTIONS_IS_STRING(o))
		return (xstrdup(ov->string));
	return (xstrdup(""));
}

struct options *
options_create(struct options *parent)
{
	struct options	*oo;

	oo = xcalloc(1, sizeof *oo);
	RB_INIT(&oo->tree);
	oo->parent = parent;
	return (oo);
}

void
options_free(struct options *oo)
{
	struct options_entry	*o, *tmp;

	RB_FOREACH_SAFE(o, options_tree, &oo->tree, tmp)
		options_remove(o);
	free(oo);
}

struct options *
options_get_parent(struct options *oo)
{
	return (oo->parent);
}

void
options_set_parent(struct options *oo, struct options *parent)
{
	oo->parent = parent;
}

struct options_entry *
options_first(struct options *oo)
{
	return (RB_MIN(options_tree, &oo->tree));
}

struct options_entry *
options_next(struct options_entry *o)
{
	return (RB_NEXT(options_tree, &oo->tree, o));
}

struct options_entry *
options_get_only(struct options *oo, const char *name)
{
	struct options_entry	o = { .name = name }, *found;

	found = RB_FIND(options_tree, &oo->tree, &o);
	if (found == NULL) {
		o.name = options_map_name(name);
		return (RB_FIND(options_tree, &oo->tree, &o));
	}
	return (found);
}

struct options_entry *
options_get(struct options *oo, const char *name)
{
	struct options_entry	*o;

	o = options_get_only(oo, name);
	while (o == NULL) {
		oo = oo->parent;
		if (oo == NULL)
			break;
		o = options_get_only(oo, name);
	}
	return (o);
}

struct options_entry *
options_empty(struct options *oo, const struct options_table_entry *oe)
{
	struct options_entry	*o;

	o = options_add(oo, oe->name);
	o->tableentry = oe;

	if (oe->flags & OPTIONS_TABLE_IS_ARRAY)
		RB_INIT(&o->value.array);

	return (o);
}

struct options_entry *
options_default(struct options *oo, const struct options_table_entry *oe)
{
	struct options_entry	*o;
	union options_value	*ov;
	u_int			 i;

	o = options_empty(oo, oe);
	ov = &o->value;

	if (oe->flags & OPTIONS_TABLE_IS_ARRAY) {
		if (oe->default_arr == NULL) {
			options_array_assign(o, oe->default_str, NULL);
			return (o);
		}
		for (i = 0; oe->default_arr[i] != NULL; i++)
			options_array_set(o, i, oe->default_arr[i], 0, NULL);
		return (o);
	}

	switch (oe->type) {
	case OPTIONS_TABLE_STRING:
		ov->string = xstrdup(oe->default_str);
		break;
	default:
		ov->number = oe->default_num;
		break;
	}
	return (o);
}

char *
options_default_to_string(const struct options_table_entry *oe)
{
	char	*s;

	switch (oe->type) {
	case OPTIONS_TABLE_STRING:
	case OPTIONS_TABLE_COMMAND:
		s = xstrdup(oe->default_str);
		break;
	case OPTIONS_TABLE_NUMBER:
		xasprintf(&s, "%lld", oe->default_num);
		break;
	case OPTIONS_TABLE_KEY:
		s = xstrdup(key_string_lookup_key(oe->default_num, 0));
		break;
	case OPTIONS_TABLE_COLOUR:
		s = xstrdup(colour_tostring(oe->default_num));
		break;
	case OPTIONS_TABLE_FLAG:
		s = xstrdup(oe->default_num ? "on" : "off");
		break;
	case OPTIONS_TABLE_CHOICE:
		s = xstrdup(oe->choices[oe->default_num]);
		break;
	default:
		fatalx("unknown option type");
	}
	return (s);
}

static struct options_entry *
options_add(struct options *oo, const char *name)
{
	struct options_entry	*o;

	o = options_get_only(oo, name);
	if (o != NULL)
		options_remove(o);

	o = xcalloc(1, sizeof *o);
	o->owner = oo;
	o->name = xstrdup(name);

	RB_INSERT(options_tree, &oo->tree, o);
	return (o);
}

static void
options_remove(struct options_entry *o)
{
	struct options	*oo = o->owner;

	if (OPTIONS_IS_ARRAY(o))
		options_array_clear(o);
	else
		options_value_free(o, &o->value);
	RB_REMOVE(options_tree, &oo->tree, o);
	free((void *)o->name);
	free(o);
}

const char *
options_name(struct options_entry *o)
{
	return (o->name);
}

struct options *
options_owner(struct options_entry *o)
{
	return (o->owner);
}

const struct options_table_entry *
options_table_entry(struct options_entry *o)
{
	return (o->tableentry);
}

static struct options_array_item *
options_array_item(struct options_entry *o, u_int idx)
{
	struct options_array_item	a;

	a.index = idx;
	return (RB_FIND(options_array, &o->value.array, &a));
}

static struct options_array_item *
options_array_new(struct options_entry *o, u_int idx)
{
	struct options_array_item	*a;

	a = xcalloc(1, sizeof *a);
	a->index = idx;
	RB_INSERT(options_array, &o->value.array, a);
	return (a);
}

static void
options_array_free(struct options_entry *o, struct options_array_item *a)
{
	options_value_free(o, &a->value);
	RB_REMOVE(options_array, &o->value.array, a);
	free(a);
}

void
options_array_clear(struct options_entry *o)
{
	struct options_array_item	*a, *a1;

	if (!OPTIONS_IS_ARRAY(o))
		return;

	RB_FOREACH_SAFE(a, options_array, &o->value.array, a1)
		options_array_free(o, a);
}

union options_value *
options_array_get(struct options_entry *o, u_int idx)
{
	struct options_array_item	*a;

	if (!OPTIONS_IS_ARRAY(o))
		return (NULL);
	a = options_array_item(o, idx);
	if (a == NULL)
		return (NULL);
	return (&a->value);
}

int
options_array_set(struct options_entry *o, u_int idx, const char *value,
    int append, char **cause)
{
	struct options_array_item	*a;
	char				*new;
	struct cmd_parse_result		*pr;
	long long		 	 number;

	if (!OPTIONS_IS_ARRAY(o)) {
		if (cause != NULL)
			*cause = xstrdup("not an array");
		return (-1);
	}

	if (value == NULL) {
		a = options_array_item(o, idx);
		if (a != NULL)
			options_array_free(o, a);
		return (0);
	}

	if (OPTIONS_IS_COMMAND(o)) {
		pr = cmd_parse_from_string(value, NULL);
		switch (pr->status) {
		case CMD_PARSE_ERROR:
			if (cause != NULL)
				*cause = pr->error;
			else
				free(pr->error);
			return (-1);
		case CMD_PARSE_SUCCESS:
			break;
		}

		a = options_array_item(o, idx);
		if (a == NULL)
			a = options_array_new(o, idx);
		else
			options_value_free(o, &a->value);
		a->value.cmdlist = pr->cmdlist;
		return (0);
	}

	if (OPTIONS_IS_STRING(o)) {
		a = options_array_item(o, idx);
		if (a != NULL && append)
			xasprintf(&new, "%s%s", a->value.string, value);
		else
			new = xstrdup(value);
		if (a == NULL)
			a = options_array_new(o, idx);
		else
			options_value_free(o, &a->value);
		a->value.string = new;
		return (0);
	}

	if (o->tableentry->type == OPTIONS_TABLE_COLOUR) {
		if ((number = colour_fromstring(value)) == -1) {
			xasprintf(cause, "bad colour: %s", value);
			return (-1);
		}
		a = options_array_item(o, idx);
		if (a == NULL)
			a = options_array_new(o, idx);
		else
			options_value_free(o, &a->value);
		a->value.number = number;
		return (0);
	}

	if (cause != NULL)
		*cause = xstrdup("wrong array type");
	return (-1);
}

int
options_array_assign(struct options_entry *o, const char *s, char **cause)
{
	const char	*separator;
	char		*copy, *next, *string;
	u_int		 i;

	separator = o->tableentry->separator;
	if (separator == NULL)
		separator = " ,";
	if (*separator == '\0') {
		if (*s == '\0')
			return (0);
		for (i = 0; i < UINT_MAX; i++) {
			if (options_array_item(o, i) == NULL)
				break;
		}
		return (options_array_set(o, i, s, 0, cause));
	}

	if (*s == '\0')
		return (0);
	copy = string = xstrdup(s);
	while ((next = strsep(&string, separator)) != NULL) {
		if (*next == '\0')
			continue;
		for (i = 0; i < UINT_MAX; i++) {
			if (options_array_item(o, i) == NULL)
				break;
		}
		if (i == UINT_MAX)
			break;
		if (options_array_set(o, i, next, 0, cause) != 0) {
			free(copy);
			return (-1);
		}
	}
	free(copy);
	return (0);
}

struct options_array_item *
options_array_first(struct options_entry *o)
{
	if (!OPTIONS_IS_ARRAY(o))
		return (NULL);
	return (RB_MIN(options_array, &o->value.array));
}

struct options_array_item *
options_array_next(struct options_array_item *a)
{
	return (RB_NEXT(options_array, &o->value.array, a));
}

u_int
options_array_item_index(struct options_array_item *a)
{
	return (a->index);
}

union options_value *
options_array_item_value(struct options_array_item *a)
{
	return (&a->value);
}

int
options_is_array(struct options_entry *o)
{
	return (OPTIONS_IS_ARRAY(o));
}

int
options_is_string(struct options_entry *o)
{
	return (OPTIONS_IS_STRING(o));
}

char *
options_to_string(struct options_entry *o, int idx, int numeric)
{
	struct options_array_item	*a;

	if (OPTIONS_IS_ARRAY(o)) {
		if (idx == -1)
			return (xstrdup(""));
		a = options_array_item(o, idx);
		if (a == NULL)
			return (xstrdup(""));
		return (options_value_to_string(o, &a->value, numeric));
	}
	return (options_value_to_string(o, &o->value, numeric));
}

char *
options_parse(const char *name, int *idx)
{
	char	*copy, *cp, *end;

	if (*name == '\0')
		return (NULL);
	copy = xstrdup(name);
	if ((cp = strchr(copy, '[')) == NULL) {
		*idx = -1;
		return (copy);
	}
	end = strchr(cp + 1, ']');
	if (end == NULL || end[1] != '\0' || !isdigit((u_char)end[-1])) {
		free(copy);
		return (NULL);
	}
	if (sscanf(cp, "[%d]", idx) != 1 || *idx < 0) {
		free(copy);
		return (NULL);
	}
	*cp = '\0';
	return (copy);
}

struct options_entry *
options_parse_get(struct options *oo, const char *s, int *idx, int only)
{
	struct options_entry	*o;
	char			*name;

	name = options_parse(s, idx);
	if (name == NULL)
		return (NULL);
	if (only)
		o = options_get_only(oo, name);
	else
		o = options_get(oo, name);
	free(name);
	return (o);
}

char *
options_match(const char *s, int *idx, int *ambiguous)
{
	const struct options_table_entry	*oe, *found;
	char					*parsed;
	const char				*name;
	size_t					 namelen;

	parsed = options_parse(s, idx);
	if (parsed == NULL)
		return (NULL);
	if (*parsed == '@') {
		*ambiguous = 0;
		return (parsed);
	}

	name = options_map_name(parsed);
	namelen = strlen(name);

	found = NULL;
	for (oe = options_table; oe->name != NULL; oe++) {
		if (strcmp(oe->name, name) == 0) {
			found = oe;
			break;
		}
		if (strncmp(oe->name, name, namelen) == 0) {
			if (found != NULL) {
				*ambiguous = 1;
				free(parsed);
				return (NULL);
			}
			found = oe;
		}
	}
	free(parsed);
	if (found == NULL) {
		*ambiguous = 0;
		return (NULL);
	}
	return (xstrdup(found->name));
}

struct options_entry *
options_match_get(struct options *oo, const char *s, int *idx, int only,
    int *ambiguous)
{
	char			*name;
	struct options_entry	*o;

	name = options_match(s, idx, ambiguous);
	if (name == NULL)
		return (NULL);
	*ambiguous = 0;
	if (only)
		o = options_get_only(oo, name);
	else
		o = options_get(oo, name);
	free(name);
	return (o);
}

const char *
options_get_string(struct options *oo, const char *name)
{
	struct options_entry	*o;

	o = options_get(oo, name);
	if (o == NULL)
		fatalx("missing option %s", name);
	if (!OPTIONS_IS_STRING(o))
		fatalx("option %s is not a string", name);
	return (o->value.string);
}

long long
options_get_number(struct options *oo, const char *name)
{
	struct options_entry	*o;

	o = options_get(oo, name);
	if (o == NULL)
		fatalx("missing option %s", name);
	if (!OPTIONS_IS_NUMBER(o))
		fatalx("option %s is not a number", name);
	return (o->value.number);
}

struct options_entry *
options_set_string(struct options *oo, const char *name, int append,
    const char *fmt, ...)
{
	struct options_entry	*o;
	va_list			 ap;
	const char		*separator = "";
	char			*s, *value;

	va_start(ap, fmt);
	xvasprintf(&s, fmt, ap);
	va_end(ap);

	o = options_get_only(oo, name);
	if (o != NULL && append && OPTIONS_IS_STRING(o)) {
		if (*name != '@') {
			separator = o->tableentry->separator;
			if (separator == NULL)
				separator = "";
		}
		xasprintf(&value, "%s%s%s", o->value.string, separator, s);
		free(s);
	} else
		value = s;
	if (o == NULL && *name == '@')
		o = options_add(oo, name);
	else if (o == NULL) {
		o = options_default(oo, options_parent_table_entry(oo, name));
		if (o == NULL)
			return (NULL);
	}

	if (!OPTIONS_IS_STRING(o))
		fatalx("option %s is not a string", name);
	free(o->value.string);
	o->value.string = value;
	o->cached = 0;
	return (o);
}

struct options_entry *
options_set_number(struct options *oo, const char *name, long long value)
{
	struct options_entry	*o;

	if (*name == '@')
		fatalx("user option %s must be a string", name);

	o = options_get_only(oo, name);
	if (o == NULL) {
		o = options_default(oo, options_parent_table_entry(oo, name));
		if (o == NULL)
			return (NULL);
	}

	if (!OPTIONS_IS_NUMBER(o))
		fatalx("option %s is not a number", name);
	o->value.number = value;
	return (o);
}

int
options_scope_from_name(struct args *args, int window,
    const char *name, struct cmd_find_state *fs, struct options **oo,
    char **cause)
{
	struct session				*s = fs->s;
	struct winlink				*wl = fs->wl;
	struct window_pane			*wp = fs->wp;
	const char				*target = args_get(args, 't');
	const struct options_table_entry	*oe;
	int					 scope = OPTIONS_TABLE_NONE;

	if (*name == '@')
		return (options_scope_from_flags(args, window, fs, oo, cause));

	for (oe = options_table; oe->name != NULL; oe++) {
		if (strcmp(oe->name, name) == 0)
			break;
	}
	if (oe->name == NULL) {
		xasprintf(cause, "unknown option: %s", name);
		return (OPTIONS_TABLE_NONE);
	}
	switch (oe->scope) {
	case OPTIONS_TABLE_SERVER:
		*oo = global_options;
		scope = OPTIONS_TABLE_SERVER;
		break;
	case OPTIONS_TABLE_SESSION:
		if (args_has(args, 'g')) {
			*oo = global_s_options;
			scope = OPTIONS_TABLE_SESSION;
		} else if (s == NULL && target != NULL)
			xasprintf(cause, "no such session: %s", target);
		else if (s == NULL)
			xasprintf(cause, "no current session");
		else {
			*oo = s->options;
			scope = OPTIONS_TABLE_SESSION;
		}
		break;
	case OPTIONS_TABLE_WINDOW|OPTIONS_TABLE_PANE:
		if (args_has(args, 'p')) {
			if (wp == NULL && target != NULL)
				xasprintf(cause, "no such pane: %s", target);
			else if (wp == NULL)
				xasprintf(cause, "no current pane");
			else {
				*oo = wp->options;
				scope = OPTIONS_TABLE_PANE;
			}
			break;
		}
		/* FALLTHROUGH */
	case OPTIONS_TABLE_WINDOW:
		if (args_has(args, 'g')) {
			*oo = global_w_options;
			scope = OPTIONS_TABLE_WINDOW;
		} else if (wl == NULL && target != NULL)
			xasprintf(cause, "no such window: %s", target);
		else if (wl == NULL)
			xasprintf(cause, "no current window");
		else {
			*oo = wl->window->options;
			scope = OPTIONS_TABLE_WINDOW;
		}
		break;
	}
	return (scope);
}

int
options_scope_from_flags(struct args *args, int window,
    struct cmd_find_state *fs, struct options **oo, char **cause)
{
	struct session		*s = fs->s;
	struct winlink		*wl = fs->wl;
	struct window_pane	*wp = fs->wp;
	const char		*target = args_get(args, 't');

	if (args_has(args, 's')) {
		*oo = global_options;
		return (OPTIONS_TABLE_SERVER);
	}

	if (args_has(args, 'p')) {
		if (wp == NULL) {
			if (target != NULL)
				xasprintf(cause, "no such pane: %s", target);
			else
				xasprintf(cause, "no current pane");
			return (OPTIONS_TABLE_NONE);
		}
		*oo = wp->options;
		return (OPTIONS_TABLE_PANE);
	} else if (window || args_has(args, 'w')) {
		if (args_has(args, 'g')) {
			*oo = global_w_options;
			return (OPTIONS_TABLE_WINDOW);
		}
		if (wl == NULL) {
			if (target != NULL)
				xasprintf(cause, "no such window: %s", target);
			else
				xasprintf(cause, "no current window");
			return (OPTIONS_TABLE_NONE);
		}
		*oo = wl->window->options;
		return (OPTIONS_TABLE_WINDOW);
	} else {
		if (args_has(args, 'g')) {
			*oo = global_s_options;
			return (OPTIONS_TABLE_SESSION);
		}
		if (s == NULL) {
			if (target != NULL)
				xasprintf(cause, "no such session: %s", target);
			else
				xasprintf(cause, "no current session");
			return (OPTIONS_TABLE_NONE);
		}
		*oo = s->options;
		return (OPTIONS_TABLE_SESSION);
	}
}

struct style *
options_string_to_style(struct options *oo, const char *name,
    struct format_tree *ft)
{
	struct options_entry	*o;
	const char		*s;
	char			*expanded;

	o = options_get(oo, name);
	if (o == NULL || !OPTIONS_IS_STRING(o))
		return (NULL);

	if (o->cached)
		return (&o->style);
	s = o->value.string;
	log_debug("%s: %s is '%s'", __func__, name, s);

	style_set(&o->style, &grid_default_cell);
	o->cached = (strstr(s, "#{") == NULL);

	if (ft != NULL && !o->cached) {
		expanded = format_expand(ft, s);
		if (style_parse(&o->style, &grid_default_cell, expanded) != 0) {
			free(expanded);
			return (NULL);
		}
		free(expanded);
	} else {
		if (style_parse(&o->style, &grid_default_cell, s) != 0)
			return (NULL);
	}
	return (&o->style);
}

static int
options_from_string_check(const struct options_table_entry *oe,
    const char *value, char **cause)
{
	struct style	sy;

	if (oe == NULL)
		return (0);
	if (strcmp(oe->name, "default-shell") == 0 && !checkshell(value)) {
		xasprintf(cause, "not a suitable shell: %s", value);
		return (-1);
	}
	if (oe->pattern != NULL && fnmatch(oe->pattern, value, 0) != 0) {
		xasprintf(cause, "value is invalid: %s", value);
		return (-1);
	}
	if ((oe->flags & OPTIONS_TABLE_IS_STYLE) &&
	    strstr(value, "#{") == NULL &&
	    style_parse(&sy, &grid_default_cell, value) != 0) {
		xasprintf(cause, "invalid style: %s", value);
		return (-1);
	}
	return (0);
}

static int
options_from_string_flag(struct options *oo, const char *name,
    const char *value, char **cause)
{
	int	flag;

	if (value == NULL || *value == '\0')
		flag = !options_get_number(oo, name);
	else if (strcmp(value, "1") == 0 ||
	    strcasecmp(value, "on") == 0 ||
	    strcasecmp(value, "yes") == 0)
		flag = 1;
	else if (strcmp(value, "0") == 0 ||
	    strcasecmp(value, "off") == 0 ||
	    strcasecmp(value, "no") == 0)
		flag = 0;
	else {
		xasprintf(cause, "bad value: %s", value);
		return (-1);
	}
	options_set_number(oo, name, flag);
	return (0);
}

int
options_find_choice(const struct options_table_entry *oe, const char *value,
    char **cause)
{
	const char	**cp;
	int		  n = 0, choice = -1;

	for (cp = oe->choices; *cp != NULL; cp++) {
		if (strcmp(*cp, value) == 0)
			choice = n;
		n++;
	}
	if (choice == -1) {
		xasprintf(cause, "unknown value: %s", value);
		return (-1);
	}
	return (choice);
}

static int
options_from_string_choice(const struct options_table_entry *oe,
    struct options *oo, const char *name, const char *value, char **cause)
{
	int	choice = -1;

	if (value == NULL) {
		choice = options_get_number(oo, name);
		if (choice < 2)
			choice = !choice;
	} else {
		choice = options_find_choice(oe, value, cause);
		if (choice < 0)
			return (-1);
	}
	options_set_number(oo, name, choice);
	return (0);
}

int
options_from_string(struct options *oo, const struct options_table_entry *oe,
    const char *name, const char *value, int append, char **cause)
{
	enum options_table_type	 type;
	long long		 number;
	const char		*errstr, *new;
	char			*old;
	key_code		 key;

	if (oe != NULL) {
		if (value == NULL &&
		    oe->type != OPTIONS_TABLE_FLAG &&
		    oe->type != OPTIONS_TABLE_CHOICE) {
			xasprintf(cause, "empty value");
			return (-1);
		}
		type = oe->type;
	} else {
		if (*name != '@') {
			xasprintf(cause, "bad option name");
			return (-1);
		}
		type = OPTIONS_TABLE_STRING;
	}

	switch (type) {
	case OPTIONS_TABLE_STRING:
		old = xstrdup(options_get_string(oo, name));
		options_set_string(oo, name, append, "%s", value);

		new = options_get_string(oo, name);
		if (options_from_string_check(oe, new, cause) != 0) {
			options_set_string(oo, name, 0, "%s", old);
			free(old);
			return (-1);
		}
		free(old);
		return (0);
	case OPTIONS_TABLE_NUMBER:
		number = strtonum(value, oe->minimum, oe->maximum, &errstr);
		if (errstr != NULL) {
			xasprintf(cause, "value is %s: %s", errstr, value);
			return (-1);
		}
		options_set_number(oo, name, number);
		return (0);
	case OPTIONS_TABLE_KEY:
		key = key_string_lookup_string(value);
		if (key == KEYC_UNKNOWN) {
			xasprintf(cause, "bad key: %s", value);
			return (-1);
		}
		options_set_number(oo, name, key);
		return (0);
	case OPTIONS_TABLE_COLOUR:
		if ((number = colour_fromstring(value)) == -1) {
			xasprintf(cause, "bad colour: %s", value);
			return (-1);
		}
		options_set_number(oo, name, number);
		return (0);
	case OPTIONS_TABLE_FLAG:
		return (options_from_string_flag(oo, name, value, cause));
	case OPTIONS_TABLE_CHOICE:
		return (options_from_string_choice(oe, oo, name, value, cause));
	case OPTIONS_TABLE_COMMAND:
		break;
	}
	return (-1);
}

void
options_push_changes(const char *name)
{
	struct client		*loop;
	struct session		*s;
	struct window		*w;
	struct window_pane	*wp;
	int			 c;
<<<<<<< HEAD
=======

	log_debug("%s: %s", __func__, name);
>>>>>>> 87b248f3

	if (strcmp(name, "automatic-rename") == 0) {
		RB_FOREACH(w, windows, &windows) {
			if (w->active == NULL)
				continue;
			if (options_get_number(w->options, name))
				w->active->flags |= PANE_CHANGED;
		}
	}
	if (strcmp(name, "cursor-colour") == 0) {
		RB_FOREACH(wp, window_pane_tree, &all_window_panes) {
			c = options_get_number(wp->options, name);
			wp->screen->default_ccolour = c;
		}
	}
	if (strcmp(name, "cursor-style") == 0) {
		RB_FOREACH(wp, window_pane_tree, &all_window_panes) {
			wp->screen->default_mode = 0;
			screen_set_cursor_style(options_get_number(wp->options,
			    name), &wp->screen->default_cstyle,
			    &wp->screen->default_mode);
		}
	}
<<<<<<< HEAD
=======
	if (strcmp(name, "fill-character") == 0) {
		RB_FOREACH(w, windows, &windows)
			window_set_fill_character(w);
	}
>>>>>>> 87b248f3
	if (strcmp(name, "key-table") == 0) {
		TAILQ_FOREACH(loop, &clients, entry)
			server_client_set_key_table(loop, NULL);
	}
	if (strcmp(name, "user-keys") == 0) {
		TAILQ_FOREACH(loop, &clients, entry) {
			if (loop->tty.flags & TTY_OPENED)
				tty_keys_build(&loop->tty);
		}
	}
	if (strcmp(name, "status") == 0 ||
	    strcmp(name, "status-interval") == 0)
		status_timer_start_all();
	if (strcmp(name, "monitor-silence") == 0)
		alerts_reset_all();
	if (strcmp(name, "window-style") == 0 ||
	    strcmp(name, "window-active-style") == 0) {
		RB_FOREACH(wp, window_pane_tree, &all_window_panes)
			wp->flags |= PANE_STYLECHANGED;
	}
	if (strcmp(name, "pane-colours") == 0) {
		RB_FOREACH(wp, window_pane_tree, &all_window_panes)
			colour_palette_from_option(&wp->palette, wp->options);
	}
	if (strcmp(name, "pane-border-status") == 0) {
		RB_FOREACH(w, windows, &windows)
			layout_fix_panes(w, NULL);
	}
	RB_FOREACH(s, sessions, &sessions)
		status_update_cache(s);

	recalculate_sizes();
	TAILQ_FOREACH(loop, &clients, entry) {
		if (loop->session != NULL)
			server_redraw_client(loop);
	}
}

int
options_remove_or_default(struct options_entry *o, int idx, char **cause)
{
	struct options	*oo = o->owner;

	if (idx == -1) {
		if (o->tableentry != NULL &&
		    (oo == global_options ||
		    oo == global_s_options ||
		    oo == global_w_options))
			options_default(oo, o->tableentry);
		else
			options_remove(o);
	} else if (options_array_set(o, idx, NULL, 0, cause) != 0)
		return (-1);
	return (0);
}<|MERGE_RESOLUTION|>--- conflicted
+++ resolved
@@ -1107,11 +1107,8 @@
 	struct window		*w;
 	struct window_pane	*wp;
 	int			 c;
-<<<<<<< HEAD
-=======
 
 	log_debug("%s: %s", __func__, name);
->>>>>>> 87b248f3
 
 	if (strcmp(name, "automatic-rename") == 0) {
 		RB_FOREACH(w, windows, &windows) {
@@ -1135,13 +1132,10 @@
 			    &wp->screen->default_mode);
 		}
 	}
-<<<<<<< HEAD
-=======
 	if (strcmp(name, "fill-character") == 0) {
 		RB_FOREACH(w, windows, &windows)
 			window_set_fill_character(w);
 	}
->>>>>>> 87b248f3
 	if (strcmp(name, "key-table") == 0) {
 		TAILQ_FOREACH(loop, &clients, entry)
 			server_client_set_key_table(loop, NULL);

--- conflicted
+++ resolved
@@ -2044,7 +2044,6 @@
 	tty_write(tty_cmd_rawstring, &ttyctx);
 }
 
-<<<<<<< HEAD
 /* Write unmodified SIXEL data. */
 void
 screen_write_rawsixel(struct screen_write_ctx *ctx, u_char *str, u_int len,
@@ -2058,7 +2057,8 @@
 	ttyctx.more = more;
 
 	tty_write(tty_cmd_rawsixel, &ttyctx);
-=======
+}
+
 /* Turn alternate screen on. */
 void
 screen_write_alternateon(struct screen_write_ctx *ctx, struct grid_cell *gc,
@@ -2093,5 +2093,4 @@
 
 	screen_write_initctx(ctx, &ttyctx, 1);
 	ttyctx.redraw_cb(&ttyctx);
->>>>>>> fed7b29c
 }
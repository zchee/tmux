--- conflicted
+++ resolved
@@ -257,10 +257,6 @@
 		return (1);
 	}
 
-	/* Set process title, log and signals now this is the client. */
-	setproctitle("client (%s)", socket_path);
-	logfile("client");
-
 	/* Initialize the client socket and start the server. */
 	fd = client_connect(socket_path, cmdflags & CMD_STARTSERVER);
 	if (fd == -1) {
@@ -269,15 +265,12 @@
 		return (1);
 	}
 
-<<<<<<< HEAD
 	/* Set process title, log and signals now this is the client. */
 #ifdef HAVE_SETPROCTITLE
 	setproctitle("client (%s)", socket_path);
 #endif
 	logfile("client");
 
-=======
->>>>>>> 1ac96200
 	/* Create imsg. */
 	imsg_init(&client_ibuf, fd);
 	event_set(&client_event, fd, EV_READ, client_callback, shell_cmd);

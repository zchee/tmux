--- conflicted
+++ resolved
@@ -22,11 +22,6 @@
 #include <limits.h>
 #include <stdlib.h>
 #include <string.h>
-<<<<<<< HEAD
-=======
-#include <paths.h>
-#include <unistd.h>
->>>>>>> 2e2b8a95
 
 #include "tmux.h"
 

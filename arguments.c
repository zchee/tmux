--- conflicted
+++ resolved
@@ -21,11 +21,7 @@
 #include <ctype.h>
 #include <stdlib.h>
 #include <string.h>
-<<<<<<< HEAD
 #include <unistd.h>
-=======
-#include <vis.h>
->>>>>>> 0084cbef
 
 #include "tmux.h"
 

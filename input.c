/* $OpenBSD$ */

/*
 * Copyright (c) 2007 Nicholas Marriott <nicholas.marriott@gmail.com>
 *
 * Permission to use, copy, modify, and distribute this software for any
 * purpose with or without fee is hereby granted, provided that the above
 * copyright notice and this permission notice appear in all copies.
 *
 * THE SOFTWARE IS PROVIDED "AS IS" AND THE AUTHOR DISCLAIMS ALL WARRANTIES
 * WITH REGARD TO THIS SOFTWARE INCLUDING ALL IMPLIED WARRANTIES OF
 * MERCHANTABILITY AND FITNESS. IN NO EVENT SHALL THE AUTHOR BE LIABLE FOR
 * ANY SPECIAL, DIRECT, INDIRECT, OR CONSEQUENTIAL DAMAGES OR ANY DAMAGES
 * WHATSOEVER RESULTING FROM LOSS OF MIND, USE, DATA OR PROFITS, WHETHER
 * IN AN ACTION OF CONTRACT, NEGLIGENCE OR OTHER TORTIOUS ACTION, ARISING
 * OUT OF OR IN CONNECTION WITH THE USE OR PERFORMANCE OF THIS SOFTWARE.
 */

#include <sys/types.h>

#include <netinet/in.h>

#include <ctype.h>
#include <resolv.h>
#include <stdlib.h>
#include <string.h>
#include <time.h>

#include "tmux.h"

/*
 * Based on the description by Paul Williams at:
 *
 * https://vt100.net/emu/dec_ansi_parser
 *
 * With the following changes:
 *
 * - 7-bit only.
 *
 * - Support for UTF-8.
 *
 * - OSC (but not APC) may be terminated by \007 as well as ST.
 *
 * - A state for APC similar to OSC. Some terminals appear to use this to set
 *   the title.
 *
 * - A state for the screen \033k...\033\\ sequence to rename a window. This is
 *   pretty stupid but not supporting it is more trouble than it is worth.
 *
 * - Special handling for ESC inside a DCS to allow arbitrary byte sequences to
 *   be passed to the underlying terminals.
 */

/* Input parser cell. */
struct input_cell {
	struct grid_cell	cell;
	int			set;
	int			g0set;	/* 1 if ACS */
	int			g1set;	/* 1 if ACS */
};

/* Input parser argument. */
struct input_param {
	enum {
		INPUT_MISSING,
		INPUT_NUMBER,
		INPUT_STRING
	}			type;
	union {
		int		num;
		char	       *str;
	};
};

/* Input parser context. */
struct input_ctx {
	struct window_pane     *wp;
	struct bufferevent     *event;
	struct screen_write_ctx ctx;
	struct colour_palette  *palette;

	struct input_cell	cell;

	struct input_cell	old_cell;
	u_int			old_cx;
	u_int			old_cy;
	int			old_mode;

	u_char			interm_buf[4];
	size_t			interm_len;

	u_char			param_buf[64];
	size_t			param_len;

#define INPUT_BUF_START 32
#define INPUT_BUF_LIMIT 1048576
	u_char		       *input_buf;
	size_t			input_len;
	size_t			input_space;
	enum {
		INPUT_END_ST,
		INPUT_END_BEL
	}			input_end;

	struct input_param	param_list[24];
	u_int			param_list_len;

	struct utf8_data	utf8data;
	int			utf8started;

	int			ch;
	int			last;

	int			flags;
#define INPUT_DISCARD 0x1

	const struct input_state *state;

	struct event		timer;

	/*
	 * All input received since we were last in the ground state. Sent to
	 * control clients on connection.
	 */
	struct evbuffer		*since_ground;
};

/* Helper functions. */
struct input_transition;
static int	input_split(struct input_ctx *);
static int	input_get(struct input_ctx *, u_int, int, int);
static void printflike(2, 3) input_reply(struct input_ctx *, const char *, ...);
static void	input_set_state(struct input_ctx *,
		    const struct input_transition *);
static void	input_reset_cell(struct input_ctx *);

static void	input_osc_4(struct input_ctx *, const char *);
static void	input_osc_10(struct input_ctx *, const char *);
static void	input_osc_11(struct input_ctx *, const char *);
static void	input_osc_12(struct input_ctx *, const char *);
static void	input_osc_52(struct input_ctx *, const char *);
static void	input_osc_104(struct input_ctx *, const char *);
static void	input_osc_110(struct input_ctx *, const char *);
static void	input_osc_111(struct input_ctx *, const char *);
static void	input_osc_112(struct input_ctx *, const char *);

/* Transition entry/exit handlers. */
static void	input_clear(struct input_ctx *);
static void	input_ground(struct input_ctx *);
static void	input_enter_dcs(struct input_ctx *);
static void	input_enter_osc(struct input_ctx *);
static void	input_exit_osc(struct input_ctx *);
static void	input_enter_apc(struct input_ctx *);
static void	input_exit_apc(struct input_ctx *);
static void	input_enter_rename(struct input_ctx *);
static void	input_exit_rename(struct input_ctx *);

/* Input state handlers. */
static int	input_print(struct input_ctx *);
static int	input_intermediate(struct input_ctx *);
static int	input_parameter(struct input_ctx *);
static int	input_input(struct input_ctx *);
static int	input_c0_dispatch(struct input_ctx *);
static int	input_esc_dispatch(struct input_ctx *);
static int	input_csi_dispatch(struct input_ctx *);
static void	input_csi_dispatch_rm(struct input_ctx *);
static void	input_csi_dispatch_rm_private(struct input_ctx *);
static void	input_csi_dispatch_sm(struct input_ctx *);
static void	input_csi_dispatch_sm_private(struct input_ctx *);
static void	input_csi_dispatch_winops(struct input_ctx *);
static void	input_csi_dispatch_sgr_256(struct input_ctx *, int, u_int *);
static void	input_csi_dispatch_sgr_rgb(struct input_ctx *, int, u_int *);
static void	input_csi_dispatch_sgr(struct input_ctx *);
static int	input_dcs_dispatch(struct input_ctx *);
static int	input_top_bit_set(struct input_ctx *);
static int	input_end_bel(struct input_ctx *);

/* Command table comparison function. */
static int	input_table_compare(const void *, const void *);

/* Command table entry. */
struct input_table_entry {
	int		ch;
	const char     *interm;
	int		type;
};

/* Escape commands. */
enum input_esc_type {
	INPUT_ESC_DECALN,
	INPUT_ESC_DECKPAM,
	INPUT_ESC_DECKPNM,
	INPUT_ESC_DECRC,
	INPUT_ESC_DECSC,
	INPUT_ESC_HTS,
	INPUT_ESC_IND,
	INPUT_ESC_NEL,
	INPUT_ESC_RI,
	INPUT_ESC_RIS,
	INPUT_ESC_SCSG0_OFF,
	INPUT_ESC_SCSG0_ON,
	INPUT_ESC_SCSG1_OFF,
	INPUT_ESC_SCSG1_ON,
	INPUT_ESC_ST,
};

/* Escape command table. */
static const struct input_table_entry input_esc_table[] = {
	{ '0', "(", INPUT_ESC_SCSG0_ON },
	{ '0', ")", INPUT_ESC_SCSG1_ON },
	{ '7', "",  INPUT_ESC_DECSC },
	{ '8', "",  INPUT_ESC_DECRC },
	{ '8', "#", INPUT_ESC_DECALN },
	{ '=', "",  INPUT_ESC_DECKPAM },
	{ '>', "",  INPUT_ESC_DECKPNM },
	{ 'B', "(", INPUT_ESC_SCSG0_OFF },
	{ 'B', ")", INPUT_ESC_SCSG1_OFF },
	{ 'D', "",  INPUT_ESC_IND },
	{ 'E', "",  INPUT_ESC_NEL },
	{ 'H', "",  INPUT_ESC_HTS },
	{ 'M', "",  INPUT_ESC_RI },
	{ '\\', "", INPUT_ESC_ST },
	{ 'c', "",  INPUT_ESC_RIS },
};

/* Control (CSI) commands. */
enum input_csi_type {
	INPUT_CSI_CBT,
	INPUT_CSI_CNL,
	INPUT_CSI_CPL,
	INPUT_CSI_CUB,
	INPUT_CSI_CUD,
	INPUT_CSI_CUF,
	INPUT_CSI_CUP,
	INPUT_CSI_CUU,
	INPUT_CSI_DA,
	INPUT_CSI_DA_TWO,
	INPUT_CSI_DCH,
	INPUT_CSI_DECSCUSR,
	INPUT_CSI_DECSTBM,
	INPUT_CSI_DL,
	INPUT_CSI_DSR,
	INPUT_CSI_ECH,
	INPUT_CSI_ED,
	INPUT_CSI_EL,
	INPUT_CSI_HPA,
	INPUT_CSI_ICH,
	INPUT_CSI_IL,
	INPUT_CSI_MODOFF,
	INPUT_CSI_MODSET,
	INPUT_CSI_RCP,
	INPUT_CSI_REP,
	INPUT_CSI_RM,
	INPUT_CSI_RM_PRIVATE,
	INPUT_CSI_SCP,
	INPUT_CSI_SD,
	INPUT_CSI_SGR,
	INPUT_CSI_SM,
	INPUT_CSI_SM_PRIVATE,
	INPUT_CSI_SU,
	INPUT_CSI_TBC,
	INPUT_CSI_VPA,
	INPUT_CSI_WINOPS,
	INPUT_CSI_XDA,
};

/* Control (CSI) command table. */
static const struct input_table_entry input_csi_table[] = {
	{ '@', "",  INPUT_CSI_ICH },
	{ 'A', "",  INPUT_CSI_CUU },
	{ 'B', "",  INPUT_CSI_CUD },
	{ 'C', "",  INPUT_CSI_CUF },
	{ 'D', "",  INPUT_CSI_CUB },
	{ 'E', "",  INPUT_CSI_CNL },
	{ 'F', "",  INPUT_CSI_CPL },
	{ 'G', "",  INPUT_CSI_HPA },
	{ 'H', "",  INPUT_CSI_CUP },
	{ 'J', "",  INPUT_CSI_ED },
	{ 'K', "",  INPUT_CSI_EL },
	{ 'L', "",  INPUT_CSI_IL },
	{ 'M', "",  INPUT_CSI_DL },
	{ 'P', "",  INPUT_CSI_DCH },
	{ 'S', "",  INPUT_CSI_SU },
	{ 'T', "",  INPUT_CSI_SD },
	{ 'X', "",  INPUT_CSI_ECH },
	{ 'Z', "",  INPUT_CSI_CBT },
	{ '`', "",  INPUT_CSI_HPA },
	{ 'b', "",  INPUT_CSI_REP },
	{ 'c', "",  INPUT_CSI_DA },
	{ 'c', ">", INPUT_CSI_DA_TWO },
	{ 'd', "",  INPUT_CSI_VPA },
	{ 'f', "",  INPUT_CSI_CUP },
	{ 'g', "",  INPUT_CSI_TBC },
	{ 'h', "",  INPUT_CSI_SM },
	{ 'h', "?", INPUT_CSI_SM_PRIVATE },
	{ 'l', "",  INPUT_CSI_RM },
	{ 'l', "?", INPUT_CSI_RM_PRIVATE },
	{ 'm', "",  INPUT_CSI_SGR },
	{ 'm', ">", INPUT_CSI_MODSET },
	{ 'n', "",  INPUT_CSI_DSR },
	{ 'n', ">", INPUT_CSI_MODOFF },
	{ 'q', " ", INPUT_CSI_DECSCUSR },
	{ 'q', ">", INPUT_CSI_XDA },
	{ 'r', "",  INPUT_CSI_DECSTBM },
	{ 's', "",  INPUT_CSI_SCP },
	{ 't', "",  INPUT_CSI_WINOPS },
	{ 'u', "",  INPUT_CSI_RCP },
};

/* Input transition. */
struct input_transition {
	int				first;
	int				last;

	int				(*handler)(struct input_ctx *);
	const struct input_state       *state;
};

/* Input state. */
struct input_state {
	const char			*name;
	void				(*enter)(struct input_ctx *);
	void				(*exit)(struct input_ctx *);
	const struct input_transition	*transitions;
};

/* State transitions available from all states. */
#define INPUT_STATE_ANYWHERE \
	{ 0x18, 0x18, input_c0_dispatch, &input_state_ground }, \
	{ 0x1a, 0x1a, input_c0_dispatch, &input_state_ground }, \
	{ 0x1b, 0x1b, NULL,		 &input_state_esc_enter }

/* Forward declarations of state tables. */
static const struct input_transition input_state_ground_table[];
static const struct input_transition input_state_esc_enter_table[];
static const struct input_transition input_state_esc_intermediate_table[];
static const struct input_transition input_state_csi_enter_table[];
static const struct input_transition input_state_csi_parameter_table[];
static const struct input_transition input_state_csi_intermediate_table[];
static const struct input_transition input_state_csi_ignore_table[];
static const struct input_transition input_state_dcs_enter_table[];
static const struct input_transition input_state_dcs_parameter_table[];
static const struct input_transition input_state_dcs_intermediate_table[];
static const struct input_transition input_state_dcs_handler_table[];
static const struct input_transition input_state_dcs_escape_table[];
static const struct input_transition input_state_dcs_ignore_table[];
static const struct input_transition input_state_osc_string_table[];
static const struct input_transition input_state_apc_string_table[];
static const struct input_transition input_state_rename_string_table[];
static const struct input_transition input_state_consume_st_table[];

/* ground state definition. */
static const struct input_state input_state_ground = {
	"ground",
	input_ground, NULL,
	input_state_ground_table
};

/* esc_enter state definition. */
static const struct input_state input_state_esc_enter = {
	"esc_enter",
	input_clear, NULL,
	input_state_esc_enter_table
};

/* esc_intermediate state definition. */
static const struct input_state input_state_esc_intermediate = {
	"esc_intermediate",
	NULL, NULL,
	input_state_esc_intermediate_table
};

/* csi_enter state definition. */
static const struct input_state input_state_csi_enter = {
	"csi_enter",
	input_clear, NULL,
	input_state_csi_enter_table
};

/* csi_parameter state definition. */
static const struct input_state input_state_csi_parameter = {
	"csi_parameter",
	NULL, NULL,
	input_state_csi_parameter_table
};

/* csi_intermediate state definition. */
static const struct input_state input_state_csi_intermediate = {
	"csi_intermediate",
	NULL, NULL,
	input_state_csi_intermediate_table
};

/* csi_ignore state definition. */
static const struct input_state input_state_csi_ignore = {
	"csi_ignore",
	NULL, NULL,
	input_state_csi_ignore_table
};

/* dcs_enter state definition. */
static const struct input_state input_state_dcs_enter = {
	"dcs_enter",
	input_enter_dcs, NULL,
	input_state_dcs_enter_table
};

/* dcs_parameter state definition. */
static const struct input_state input_state_dcs_parameter = {
	"dcs_parameter",
	NULL, NULL,
	input_state_dcs_parameter_table
};

/* dcs_intermediate state definition. */
static const struct input_state input_state_dcs_intermediate = {
	"dcs_intermediate",
	NULL, NULL,
	input_state_dcs_intermediate_table
};

/* dcs_handler state definition. */
static const struct input_state input_state_dcs_handler = {
	"dcs_handler",
	NULL, NULL,
	input_state_dcs_handler_table
};

/* dcs_escape state definition. */
static const struct input_state input_state_dcs_escape = {
	"dcs_escape",
	NULL, NULL,
	input_state_dcs_escape_table
};

/* dcs_ignore state definition. */
static const struct input_state input_state_dcs_ignore = {
	"dcs_ignore",
	NULL, NULL,
	input_state_dcs_ignore_table
};

/* osc_string state definition. */
static const struct input_state input_state_osc_string = {
	"osc_string",
	input_enter_osc, input_exit_osc,
	input_state_osc_string_table
};

/* apc_string state definition. */
static const struct input_state input_state_apc_string = {
	"apc_string",
	input_enter_apc, input_exit_apc,
	input_state_apc_string_table
};

/* rename_string state definition. */
static const struct input_state input_state_rename_string = {
	"rename_string",
	input_enter_rename, input_exit_rename,
	input_state_rename_string_table
};

/* consume_st state definition. */
static const struct input_state input_state_consume_st = {
	"consume_st",
	input_enter_rename, NULL, /* rename also waits for ST */
	input_state_consume_st_table
};

/* ground state table. */
static const struct input_transition input_state_ground_table[] = {
	INPUT_STATE_ANYWHERE,

	{ 0x00, 0x17, input_c0_dispatch, NULL },
	{ 0x19, 0x19, input_c0_dispatch, NULL },
	{ 0x1c, 0x1f, input_c0_dispatch, NULL },
	{ 0x20, 0x7e, input_print,	 NULL },
	{ 0x7f, 0x7f, NULL,		 NULL },
	{ 0x80, 0xff, input_top_bit_set, NULL },

	{ -1, -1, NULL, NULL }
};

/* esc_enter state table. */
static const struct input_transition input_state_esc_enter_table[] = {
	INPUT_STATE_ANYWHERE,

	{ 0x00, 0x17, input_c0_dispatch,  NULL },
	{ 0x19, 0x19, input_c0_dispatch,  NULL },
	{ 0x1c, 0x1f, input_c0_dispatch,  NULL },
	{ 0x20, 0x2f, input_intermediate, &input_state_esc_intermediate },
	{ 0x30, 0x4f, input_esc_dispatch, &input_state_ground },
	{ 0x50, 0x50, NULL,		  &input_state_dcs_enter },
	{ 0x51, 0x57, input_esc_dispatch, &input_state_ground },
	{ 0x58, 0x58, NULL,		  &input_state_consume_st },
	{ 0x59, 0x59, input_esc_dispatch, &input_state_ground },
	{ 0x5a, 0x5a, input_esc_dispatch, &input_state_ground },
	{ 0x5b, 0x5b, NULL,		  &input_state_csi_enter },
	{ 0x5c, 0x5c, input_esc_dispatch, &input_state_ground },
	{ 0x5d, 0x5d, NULL,		  &input_state_osc_string },
	{ 0x5e, 0x5e, NULL,		  &input_state_consume_st },
	{ 0x5f, 0x5f, NULL,		  &input_state_apc_string },
	{ 0x60, 0x6a, input_esc_dispatch, &input_state_ground },
	{ 0x6b, 0x6b, NULL,		  &input_state_rename_string },
	{ 0x6c, 0x7e, input_esc_dispatch, &input_state_ground },
	{ 0x7f, 0xff, NULL,		  NULL },

	{ -1, -1, NULL, NULL }
};

/* esc_intermediate state table. */
static const struct input_transition input_state_esc_intermediate_table[] = {
	INPUT_STATE_ANYWHERE,

	{ 0x00, 0x17, input_c0_dispatch,  NULL },
	{ 0x19, 0x19, input_c0_dispatch,  NULL },
	{ 0x1c, 0x1f, input_c0_dispatch,  NULL },
	{ 0x20, 0x2f, input_intermediate, NULL },
	{ 0x30, 0x7e, input_esc_dispatch, &input_state_ground },
	{ 0x7f, 0xff, NULL,		  NULL },

	{ -1, -1, NULL, NULL }
};

/* csi_enter state table. */
static const struct input_transition input_state_csi_enter_table[] = {
	INPUT_STATE_ANYWHERE,

	{ 0x00, 0x17, input_c0_dispatch,  NULL },
	{ 0x19, 0x19, input_c0_dispatch,  NULL },
	{ 0x1c, 0x1f, input_c0_dispatch,  NULL },
	{ 0x20, 0x2f, input_intermediate, &input_state_csi_intermediate },
	{ 0x30, 0x39, input_parameter,	  &input_state_csi_parameter },
	{ 0x3a, 0x3a, input_parameter,	  &input_state_csi_parameter },
	{ 0x3b, 0x3b, input_parameter,	  &input_state_csi_parameter },
	{ 0x3c, 0x3f, input_intermediate, &input_state_csi_parameter },
	{ 0x40, 0x7e, input_csi_dispatch, &input_state_ground },
	{ 0x7f, 0xff, NULL,		  NULL },

	{ -1, -1, NULL, NULL }
};

/* csi_parameter state table. */
static const struct input_transition input_state_csi_parameter_table[] = {
	INPUT_STATE_ANYWHERE,

	{ 0x00, 0x17, input_c0_dispatch,  NULL },
	{ 0x19, 0x19, input_c0_dispatch,  NULL },
	{ 0x1c, 0x1f, input_c0_dispatch,  NULL },
	{ 0x20, 0x2f, input_intermediate, &input_state_csi_intermediate },
	{ 0x30, 0x39, input_parameter,	  NULL },
	{ 0x3a, 0x3a, input_parameter,	  NULL },
	{ 0x3b, 0x3b, input_parameter,	  NULL },
	{ 0x3c, 0x3f, NULL,		  &input_state_csi_ignore },
	{ 0x40, 0x7e, input_csi_dispatch, &input_state_ground },
	{ 0x7f, 0xff, NULL,		  NULL },

	{ -1, -1, NULL, NULL }
};

/* csi_intermediate state table. */
static const struct input_transition input_state_csi_intermediate_table[] = {
	INPUT_STATE_ANYWHERE,

	{ 0x00, 0x17, input_c0_dispatch,  NULL },
	{ 0x19, 0x19, input_c0_dispatch,  NULL },
	{ 0x1c, 0x1f, input_c0_dispatch,  NULL },
	{ 0x20, 0x2f, input_intermediate, NULL },
	{ 0x30, 0x3f, NULL,		  &input_state_csi_ignore },
	{ 0x40, 0x7e, input_csi_dispatch, &input_state_ground },
	{ 0x7f, 0xff, NULL,		  NULL },

	{ -1, -1, NULL, NULL }
};

/* csi_ignore state table. */
static const struct input_transition input_state_csi_ignore_table[] = {
	INPUT_STATE_ANYWHERE,

	{ 0x00, 0x17, input_c0_dispatch, NULL },
	{ 0x19, 0x19, input_c0_dispatch, NULL },
	{ 0x1c, 0x1f, input_c0_dispatch, NULL },
	{ 0x20, 0x3f, NULL,		 NULL },
	{ 0x40, 0x7e, NULL,		 &input_state_ground },
	{ 0x7f, 0xff, NULL,		 NULL },

	{ -1, -1, NULL, NULL }
};

/* dcs_enter state table. */
static const struct input_transition input_state_dcs_enter_table[] = {
	INPUT_STATE_ANYWHERE,

	{ 0x00, 0x17, NULL,		  NULL },
	{ 0x19, 0x19, NULL,		  NULL },
	{ 0x1c, 0x1f, NULL,		  NULL },
	{ 0x20, 0x2f, input_intermediate, &input_state_dcs_intermediate },
	{ 0x30, 0x39, input_parameter,	  &input_state_dcs_parameter },
	{ 0x3a, 0x3a, NULL,		  &input_state_dcs_ignore },
	{ 0x3b, 0x3b, input_parameter,	  &input_state_dcs_parameter },
	{ 0x3c, 0x3f, input_intermediate, &input_state_dcs_parameter },
	{ 0x40, 0x7e, input_input,	  &input_state_dcs_handler },
	{ 0x7f, 0xff, NULL,		  NULL },

	{ -1, -1, NULL, NULL }
};

/* dcs_parameter state table. */
static const struct input_transition input_state_dcs_parameter_table[] = {
	INPUT_STATE_ANYWHERE,

	{ 0x00, 0x17, NULL,		  NULL },
	{ 0x19, 0x19, NULL,		  NULL },
	{ 0x1c, 0x1f, NULL,		  NULL },
	{ 0x20, 0x2f, input_intermediate, &input_state_dcs_intermediate },
	{ 0x30, 0x39, input_parameter,	  NULL },
	{ 0x3a, 0x3a, NULL,		  &input_state_dcs_ignore },
	{ 0x3b, 0x3b, input_parameter,	  NULL },
	{ 0x3c, 0x3f, NULL,		  &input_state_dcs_ignore },
	{ 0x40, 0x7e, input_input,	  &input_state_dcs_handler },
	{ 0x7f, 0xff, NULL,		  NULL },

	{ -1, -1, NULL, NULL }
};

/* dcs_intermediate state table. */
static const struct input_transition input_state_dcs_intermediate_table[] = {
	INPUT_STATE_ANYWHERE,

	{ 0x00, 0x17, NULL,		  NULL },
	{ 0x19, 0x19, NULL,		  NULL },
	{ 0x1c, 0x1f, NULL,		  NULL },
	{ 0x20, 0x2f, input_intermediate, NULL },
	{ 0x30, 0x3f, NULL,		  &input_state_dcs_ignore },
	{ 0x40, 0x7e, input_input,	  &input_state_dcs_handler },
	{ 0x7f, 0xff, NULL,		  NULL },

	{ -1, -1, NULL, NULL }
};

/* dcs_handler state table. */
static const struct input_transition input_state_dcs_handler_table[] = {
	/* No INPUT_STATE_ANYWHERE */

	{ 0x00, 0x1a, input_input,  NULL },
	{ 0x1b, 0x1b, NULL,	    &input_state_dcs_escape },
	{ 0x1c, 0xff, input_input,  NULL },

	{ -1, -1, NULL, NULL }
};

/* dcs_escape state table. */
static const struct input_transition input_state_dcs_escape_table[] = {
	/* No INPUT_STATE_ANYWHERE */

	{ 0x00, 0x5b, input_input,	  &input_state_dcs_handler },
	{ 0x5c, 0x5c, input_dcs_dispatch, &input_state_ground },
	{ 0x5d, 0xff, input_input,	  &input_state_dcs_handler },

	{ -1, -1, NULL, NULL }
};

/* dcs_ignore state table. */
static const struct input_transition input_state_dcs_ignore_table[] = {
	INPUT_STATE_ANYWHERE,

	{ 0x00, 0x17, NULL,	    NULL },
	{ 0x19, 0x19, NULL,	    NULL },
	{ 0x1c, 0x1f, NULL,	    NULL },
	{ 0x20, 0xff, NULL,	    NULL },

	{ -1, -1, NULL, NULL }
};

/* osc_string state table. */
static const struct input_transition input_state_osc_string_table[] = {
	INPUT_STATE_ANYWHERE,

	{ 0x00, 0x06, NULL,	     NULL },
	{ 0x07, 0x07, input_end_bel, &input_state_ground },
	{ 0x08, 0x17, NULL,	     NULL },
	{ 0x19, 0x19, NULL,	     NULL },
	{ 0x1c, 0x1f, NULL,	     NULL },
	{ 0x20, 0xff, input_input,   NULL },

	{ -1, -1, NULL, NULL }
};

/* apc_string state table. */
static const struct input_transition input_state_apc_string_table[] = {
	INPUT_STATE_ANYWHERE,

	{ 0x00, 0x17, NULL,	    NULL },
	{ 0x19, 0x19, NULL,	    NULL },
	{ 0x1c, 0x1f, NULL,	    NULL },
	{ 0x20, 0xff, input_input,  NULL },

	{ -1, -1, NULL, NULL }
};

/* rename_string state table. */
static const struct input_transition input_state_rename_string_table[] = {
	INPUT_STATE_ANYWHERE,

	{ 0x00, 0x17, NULL,	    NULL },
	{ 0x19, 0x19, NULL,	    NULL },
	{ 0x1c, 0x1f, NULL,	    NULL },
	{ 0x20, 0xff, input_input,  NULL },

	{ -1, -1, NULL, NULL }
};

/* consume_st state table. */
static const struct input_transition input_state_consume_st_table[] = {
	INPUT_STATE_ANYWHERE,

	{ 0x00, 0x17, NULL,	    NULL },
	{ 0x19, 0x19, NULL,	    NULL },
	{ 0x1c, 0x1f, NULL,	    NULL },
	{ 0x20, 0xff, NULL,	    NULL },

	{ -1, -1, NULL, NULL }
};

/* Input table compare. */
static int
input_table_compare(const void *key, const void *value)
{
	const struct input_ctx		*ictx = key;
	const struct input_table_entry	*entry = value;

	if (ictx->ch != entry->ch)
		return (ictx->ch - entry->ch);
	return (strcmp(ictx->interm_buf, entry->interm));
}

/*
 * Timer - if this expires then have been waiting for a terminator for too
 * long, so reset to ground.
 */
static void
input_timer_callback(__unused int fd, __unused short events, void *arg)
{
	struct input_ctx	*ictx = arg;

	log_debug("%s: %s expired" , __func__, ictx->state->name);
	input_reset(ictx, 0);
}

/* Start the timer. */
static void
input_start_timer(struct input_ctx *ictx)
{
	struct timeval	tv = { .tv_sec = 5, .tv_usec = 0 };

	event_del(&ictx->timer);
	event_add(&ictx->timer, &tv);
}

/* Reset cell state to default. */
static void
input_reset_cell(struct input_ctx *ictx)
{
	memcpy(&ictx->cell.cell, &grid_default_cell, sizeof ictx->cell.cell);
	ictx->cell.set = 0;
	ictx->cell.g0set = ictx->cell.g1set = 0;

	memcpy(&ictx->old_cell, &ictx->cell, sizeof ictx->old_cell);
	ictx->old_cx = 0;
	ictx->old_cy = 0;
}

/* Save screen state. */
static void
input_save_state(struct input_ctx *ictx)
{
	struct screen_write_ctx	*sctx = &ictx->ctx;
	struct screen		*s = sctx->s;

	memcpy(&ictx->old_cell, &ictx->cell, sizeof ictx->old_cell);
	ictx->old_cx = s->cx;
	ictx->old_cy = s->cy;
	ictx->old_mode = s->mode;
}

/* Restore screen state. */
static void
input_restore_state(struct input_ctx *ictx)
{
	struct screen_write_ctx	*sctx = &ictx->ctx;

	memcpy(&ictx->cell, &ictx->old_cell, sizeof ictx->cell);
	if (ictx->old_mode & MODE_ORIGIN)
		screen_write_mode_set(sctx, MODE_ORIGIN);
	else
		screen_write_mode_clear(sctx, MODE_ORIGIN);
	screen_write_cursormove(sctx, ictx->old_cx, ictx->old_cy, 0);
}

/* Initialise input parser. */
struct input_ctx *
input_init(struct window_pane *wp, struct bufferevent *bev,
    struct colour_palette *palette)
{
	struct input_ctx	*ictx;

	ictx = xcalloc(1, sizeof *ictx);
	ictx->wp = wp;
	ictx->event = bev;
	ictx->palette = palette;

	ictx->input_space = INPUT_BUF_START;
	ictx->input_buf = xmalloc(INPUT_BUF_START);

	ictx->since_ground = evbuffer_new();
	if (ictx->since_ground == NULL)
		fatalx("out of memory");

	evtimer_set(&ictx->timer, input_timer_callback, ictx);

	input_reset(ictx, 0);
	return (ictx);
}

/* Destroy input parser. */
void
input_free(struct input_ctx *ictx)
{
	u_int	i;

	for (i = 0; i < ictx->param_list_len; i++) {
		if (ictx->param_list[i].type == INPUT_STRING)
			free(ictx->param_list[i].str);
	}

	event_del(&ictx->timer);

	free(ictx->input_buf);
	evbuffer_free(ictx->since_ground);

	free(ictx);
}

/* Reset input state and clear screen. */
void
input_reset(struct input_ctx *ictx, int clear)
{
	struct screen_write_ctx	*sctx = &ictx->ctx;
	struct window_pane	*wp = ictx->wp;

	input_reset_cell(ictx);

	if (clear && wp != NULL) {
		if (TAILQ_EMPTY(&wp->modes))
			screen_write_start_pane(sctx, wp, &wp->base);
		else
			screen_write_start(sctx, &wp->base);
		screen_write_reset(sctx);
		screen_write_stop(sctx);
	}

	input_clear(ictx);

	ictx->last = -1;

	ictx->state = &input_state_ground;
	ictx->flags = 0;
}

/* Return pending data. */
struct evbuffer *
input_pending(struct input_ctx *ictx)
{
	return (ictx->since_ground);
}

/* Change input state. */
static void
input_set_state(struct input_ctx *ictx, const struct input_transition *itr)
{
	if (ictx->state->exit != NULL)
		ictx->state->exit(ictx);
	ictx->state = itr->state;
	if (ictx->state->enter != NULL)
		ictx->state->enter(ictx);
}

/* Parse data. */
static void
input_parse(struct input_ctx *ictx, u_char *buf, size_t len)
{
	struct screen_write_ctx		*sctx = &ictx->ctx;
	const struct input_state	*state = NULL;
	const struct input_transition	*itr = NULL;
	size_t				 off = 0;

	/* Parse the input. */
	while (off < len) {
		ictx->ch = buf[off++];

		/* Find the transition. */
		if (ictx->state != state ||
		    itr == NULL ||
		    ictx->ch < itr->first ||
		    ictx->ch > itr->last) {
			itr = ictx->state->transitions;
			while (itr->first != -1 && itr->last != -1) {
				if (ictx->ch >= itr->first &&
				    ictx->ch <= itr->last)
					break;
				itr++;
			}
			if (itr->first == -1 || itr->last == -1) {
				/* No transition? Eh? */
				fatalx("no transition from state");
			}
		}
		state = ictx->state;

		/*
		 * Any state except print stops the current collection. This is
		 * an optimization to avoid checking if the attributes have
		 * changed for every character. It will stop unnecessarily for
		 * sequences that don't make a terminal change, but they should
		 * be the minority.
		 */
		if (itr->handler != input_print)
			screen_write_collect_end(sctx);

		/*
		 * Execute the handler, if any. Don't switch state if it
		 * returns non-zero.
		 */
		if (itr->handler != NULL && itr->handler(ictx) != 0)
			continue;

		/* And switch state, if necessary. */
		if (itr->state != NULL)
			input_set_state(ictx, itr);

		/* If not in ground state, save input. */
		if (ictx->state != &input_state_ground)
			evbuffer_add(ictx->since_ground, &ictx->ch, 1);
	}
}

/* Parse input from pane. */
void
input_parse_pane(struct window_pane *wp)
{
	void	*new_data;
	size_t	 new_size;

	new_data = window_pane_get_new_data(wp, &wp->offset, &new_size);
	input_parse_buffer(wp, new_data, new_size);
	window_pane_update_used_data(wp, &wp->offset, new_size);
}

/* Parse given input. */
void
input_parse_buffer(struct window_pane *wp, u_char *buf, size_t len)
{
	struct input_ctx	*ictx = wp->ictx;
	struct screen_write_ctx	*sctx = &ictx->ctx;

	if (len == 0)
		return;

	window_update_activity(wp->window);
	wp->flags |= PANE_CHANGED;

	/* NULL wp if there is a mode set as don't want to update the tty. */
	if (TAILQ_EMPTY(&wp->modes))
		screen_write_start_pane(sctx, wp, &wp->base);
	else
		screen_write_start(sctx, &wp->base);

	log_debug("%s: %%%u %s, %zu bytes: %.*s", __func__, wp->id,
	    ictx->state->name, len, (int)len, buf);

	input_parse(ictx, buf, len);
	screen_write_stop(sctx);
}

/* Parse given input for screen. */
void
input_parse_screen(struct input_ctx *ictx, struct screen *s,
    screen_write_init_ctx_cb cb, void *arg, u_char *buf, size_t len)
{
	struct screen_write_ctx	*sctx = &ictx->ctx;

	if (len == 0)
		return;

	screen_write_start_callback(sctx, s, cb, arg);
	input_parse(ictx, buf, len);
	screen_write_stop(sctx);
}

/* Split the parameter list (if any). */
static int
input_split(struct input_ctx *ictx)
{
	const char		*errstr;
	char			*ptr, *out;
	struct input_param	*ip;
	u_int			 i;

	for (i = 0; i < ictx->param_list_len; i++) {
		if (ictx->param_list[i].type == INPUT_STRING)
			free(ictx->param_list[i].str);
	}
	ictx->param_list_len = 0;

	if (ictx->param_len == 0)
		return (0);
	ip = &ictx->param_list[0];

	ptr = ictx->param_buf;
	while ((out = strsep(&ptr, ";")) != NULL) {
		if (*out == '\0')
			ip->type = INPUT_MISSING;
		else {
			if (strchr(out, ':') != NULL) {
				ip->type = INPUT_STRING;
				ip->str = xstrdup(out);
			} else {
				ip->type = INPUT_NUMBER;
				ip->num = strtonum(out, 0, INT_MAX, &errstr);
				if (errstr != NULL)
					return (-1);
			}
		}
		ip = &ictx->param_list[++ictx->param_list_len];
		if (ictx->param_list_len == nitems(ictx->param_list))
			return (-1);
	}

	for (i = 0; i < ictx->param_list_len; i++) {
		ip = &ictx->param_list[i];
		if (ip->type == INPUT_MISSING)
			log_debug("parameter %u: missing", i);
		else if (ip->type == INPUT_STRING)
			log_debug("parameter %u: string %s", i, ip->str);
		else if (ip->type == INPUT_NUMBER)
			log_debug("parameter %u: number %d", i, ip->num);
	}

	return (0);
}

/* Get an argument or return default value. */
static int
input_get(struct input_ctx *ictx, u_int validx, int minval, int defval)
{
	struct input_param	*ip;
	int			 retval;

	if (validx >= ictx->param_list_len)
	    return (defval);
	ip = &ictx->param_list[validx];
	if (ip->type == INPUT_MISSING)
		return (defval);
	if (ip->type == INPUT_STRING)
		return (-1);
	retval = ip->num;
	if (retval < minval)
		return (minval);
	return (retval);
}

/* Reply to terminal query. */
static void
input_reply(struct input_ctx *ictx, const char *fmt, ...)
{
	struct bufferevent	*bev = ictx->event;
	va_list			 ap;
	char			*reply;

	va_start(ap, fmt);
	xvasprintf(&reply, fmt, ap);
	va_end(ap);

	bufferevent_write(bev, reply, strlen(reply));
	free(reply);
}

/* Clear saved state. */
static void
input_clear(struct input_ctx *ictx)
{
	event_del(&ictx->timer);

	*ictx->interm_buf = '\0';
	ictx->interm_len = 0;

	*ictx->param_buf = '\0';
	ictx->param_len = 0;

	*ictx->input_buf = '\0';
	ictx->input_len = 0;

	ictx->input_end = INPUT_END_ST;

	ictx->flags &= ~INPUT_DISCARD;
}

/* Reset for ground state. */
static void
input_ground(struct input_ctx *ictx)
{
	event_del(&ictx->timer);
	evbuffer_drain(ictx->since_ground, EVBUFFER_LENGTH(ictx->since_ground));

	if (ictx->input_space > INPUT_BUF_START) {
		ictx->input_space = INPUT_BUF_START;
		ictx->input_buf = xrealloc(ictx->input_buf, INPUT_BUF_START);
	}
}

/* Output this character to the screen. */
static int
input_print(struct input_ctx *ictx)
{
	struct screen_write_ctx	*sctx = &ictx->ctx;
	int			 set;

	ictx->utf8started = 0; /* can't be valid UTF-8 */

	set = ictx->cell.set == 0 ? ictx->cell.g0set : ictx->cell.g1set;
	if (set == 1)
		ictx->cell.cell.attr |= GRID_ATTR_CHARSET;
	else
		ictx->cell.cell.attr &= ~GRID_ATTR_CHARSET;

	utf8_set(&ictx->cell.cell.data, ictx->ch);
	screen_write_collect_add(sctx, &ictx->cell.cell);
	ictx->last = ictx->ch;

	ictx->cell.cell.attr &= ~GRID_ATTR_CHARSET;

	return (0);
}

/* Collect intermediate string. */
static int
input_intermediate(struct input_ctx *ictx)
{
	if (ictx->interm_len == (sizeof ictx->interm_buf) - 1)
		ictx->flags |= INPUT_DISCARD;
	else {
		ictx->interm_buf[ictx->interm_len++] = ictx->ch;
		ictx->interm_buf[ictx->interm_len] = '\0';
	}

	return (0);
}

/* Collect parameter string. */
static int
input_parameter(struct input_ctx *ictx)
{
	if (ictx->param_len == (sizeof ictx->param_buf) - 1)
		ictx->flags |= INPUT_DISCARD;
	else {
		ictx->param_buf[ictx->param_len++] = ictx->ch;
		ictx->param_buf[ictx->param_len] = '\0';
	}

	return (0);
}

/* Collect input string. */
static int
input_input(struct input_ctx *ictx)
{
	size_t available;

	available = ictx->input_space;
	while (ictx->input_len + 1 >= available) {
		available *= 2;
		if (available > INPUT_BUF_LIMIT) {
			ictx->flags |= INPUT_DISCARD;
			return (0);
		}
		ictx->input_buf = xrealloc(ictx->input_buf, available);
		ictx->input_space = available;
	}
	ictx->input_buf[ictx->input_len++] = ictx->ch;
	ictx->input_buf[ictx->input_len] = '\0';

	return (0);
}

/* Execute C0 control sequence. */
static int
input_c0_dispatch(struct input_ctx *ictx)
{
	struct screen_write_ctx	*sctx = &ictx->ctx;
	struct window_pane	*wp = ictx->wp;
	struct screen		*s = sctx->s;

	ictx->utf8started = 0; /* can't be valid UTF-8 */

	log_debug("%s: '%c'", __func__, ictx->ch);

	switch (ictx->ch) {
	case '\000':	/* NUL */
		break;
	case '\007':	/* BEL */
		if (wp != NULL)
			alerts_queue(wp->window, WINDOW_BELL);
		break;
	case '\010':	/* BS */
		screen_write_backspace(sctx);
		break;
	case '\011':	/* HT */
		/* Don't tab beyond the end of the line. */
		if (s->cx >= screen_size_x(s) - 1)
			break;

		/* Find the next tab point, or use the last column if none. */
		do {
			s->cx++;
			if (bit_test(s->tabs, s->cx))
				break;
		} while (s->cx < screen_size_x(s) - 1);
		break;
	case '\012':	/* LF */
	case '\013':	/* VT */
	case '\014':	/* FF */
		screen_write_linefeed(sctx, 0, ictx->cell.cell.bg);
		if (s->mode & MODE_CRLF)
			screen_write_carriagereturn(sctx);
		break;
	case '\015':	/* CR */
		screen_write_carriagereturn(sctx);
		break;
	case '\016':	/* SO */
		ictx->cell.set = 1;
		break;
	case '\017':	/* SI */
		ictx->cell.set = 0;
		break;
	default:
		log_debug("%s: unknown '%c'", __func__, ictx->ch);
		break;
	}

	ictx->last = -1;
	return (0);
}

/* Execute escape sequence. */
static int
input_esc_dispatch(struct input_ctx *ictx)
{
	struct screen_write_ctx		*sctx = &ictx->ctx;
	struct screen			*s = sctx->s;
	struct input_table_entry	*entry;

	if (ictx->flags & INPUT_DISCARD)
		return (0);
	log_debug("%s: '%c', %s", __func__, ictx->ch, ictx->interm_buf);

	entry = bsearch(ictx, input_esc_table, nitems(input_esc_table),
	    sizeof input_esc_table[0], input_table_compare);
	if (entry == NULL) {
		log_debug("%s: unknown '%c'", __func__, ictx->ch);
		return (0);
	}

	switch (entry->type) {
	case INPUT_ESC_RIS:
		colour_palette_clear(ictx->palette);
		input_reset_cell(ictx);
		screen_write_reset(sctx);
		screen_write_fullredraw(sctx);
		break;
	case INPUT_ESC_IND:
		screen_write_linefeed(sctx, 0, ictx->cell.cell.bg);
		break;
	case INPUT_ESC_NEL:
		screen_write_carriagereturn(sctx);
		screen_write_linefeed(sctx, 0, ictx->cell.cell.bg);
		break;
	case INPUT_ESC_HTS:
		if (s->cx < screen_size_x(s))
			bit_set(s->tabs, s->cx);
		break;
	case INPUT_ESC_RI:
		screen_write_reverseindex(sctx, ictx->cell.cell.bg);
		break;
	case INPUT_ESC_DECKPAM:
		screen_write_mode_set(sctx, MODE_KKEYPAD);
		break;
	case INPUT_ESC_DECKPNM:
		screen_write_mode_clear(sctx, MODE_KKEYPAD);
		break;
	case INPUT_ESC_DECSC:
		input_save_state(ictx);
		break;
	case INPUT_ESC_DECRC:
		input_restore_state(ictx);
		break;
	case INPUT_ESC_DECALN:
		screen_write_alignmenttest(sctx);
		break;
	case INPUT_ESC_SCSG0_ON:
		ictx->cell.g0set = 1;
		break;
	case INPUT_ESC_SCSG0_OFF:
		ictx->cell.g0set = 0;
		break;
	case INPUT_ESC_SCSG1_ON:
		ictx->cell.g1set = 1;
		break;
	case INPUT_ESC_SCSG1_OFF:
		ictx->cell.g1set = 0;
		break;
	case INPUT_ESC_ST:
		/* ST terminates OSC but the state transition already did it. */
		break;
	}

	ictx->last = -1;
	return (0);
}

/* Execute control sequence. */
static int
input_csi_dispatch(struct input_ctx *ictx)
{
	struct screen_write_ctx	       *sctx = &ictx->ctx;
	struct screen		       *s = sctx->s;
	struct input_table_entry       *entry;
	int				i, n, m;
	u_int				cx, bg = ictx->cell.cell.bg;

	if (ictx->flags & INPUT_DISCARD)
		return (0);

	log_debug("%s: '%c' \"%s\" \"%s\"",
	    __func__, ictx->ch, ictx->interm_buf, ictx->param_buf);

	if (input_split(ictx) != 0)
		return (0);

	entry = bsearch(ictx, input_csi_table, nitems(input_csi_table),
	    sizeof input_csi_table[0], input_table_compare);
	if (entry == NULL) {
		log_debug("%s: unknown '%c'", __func__, ictx->ch);
		return (0);
	}

	switch (entry->type) {
	case INPUT_CSI_CBT:
		/* Find the previous tab point, n times. */
		cx = s->cx;
		if (cx > screen_size_x(s) - 1)
			cx = screen_size_x(s) - 1;
		n = input_get(ictx, 0, 1, 1);
		if (n == -1)
			break;
		while (cx > 0 && n-- > 0) {
			do
				cx--;
			while (cx > 0 && !bit_test(s->tabs, cx));
		}
		s->cx = cx;
		break;
	case INPUT_CSI_CUB:
		n = input_get(ictx, 0, 1, 1);
		if (n != -1)
			screen_write_cursorleft(sctx, n);
		break;
	case INPUT_CSI_CUD:
		n = input_get(ictx, 0, 1, 1);
		if (n != -1)
			screen_write_cursordown(sctx, n);
		break;
	case INPUT_CSI_CUF:
		n = input_get(ictx, 0, 1, 1);
		if (n != -1)
			screen_write_cursorright(sctx, n);
		break;
	case INPUT_CSI_CUP:
		n = input_get(ictx, 0, 1, 1);
		m = input_get(ictx, 1, 1, 1);
		if (n != -1 && m != -1)
			screen_write_cursormove(sctx, m - 1, n - 1, 1);
		break;
	case INPUT_CSI_MODSET:
		n = input_get(ictx, 0, 0, 0);
		m = input_get(ictx, 1, 0, 0);
		if (options_get_number(global_options, "extended-keys") == 2)
			break;
		if (n == 0 || (n == 4 && m == 0))
			screen_write_mode_clear(sctx, MODE_KEXTENDED);
		else if (n == 4 && (m == 1 || m == 2))
			screen_write_mode_set(sctx, MODE_KEXTENDED);
		break;
	case INPUT_CSI_MODOFF:
		n = input_get(ictx, 0, 0, 0);
		if (n == 4)
			screen_write_mode_clear(sctx, MODE_KEXTENDED);
		break;
	case INPUT_CSI_WINOPS:
		input_csi_dispatch_winops(ictx);
		break;
	case INPUT_CSI_CUU:
		n = input_get(ictx, 0, 1, 1);
		if (n != -1)
			screen_write_cursorup(sctx, n);
		break;
	case INPUT_CSI_CNL:
		n = input_get(ictx, 0, 1, 1);
		if (n != -1) {
			screen_write_carriagereturn(sctx);
			screen_write_cursordown(sctx, n);
		}
		break;
	case INPUT_CSI_CPL:
		n = input_get(ictx, 0, 1, 1);
		if (n != -1) {
			screen_write_carriagereturn(sctx);
			screen_write_cursorup(sctx, n);
		}
		break;
	case INPUT_CSI_DA:
		switch (input_get(ictx, 0, 0, 0)) {
		case -1:
			break;
		case 0:
			input_reply(ictx, "\033[?1;2c");
			break;
		default:
			log_debug("%s: unknown '%c'", __func__, ictx->ch);
			break;
		}
		break;
	case INPUT_CSI_DA_TWO:
		switch (input_get(ictx, 0, 0, 0)) {
		case -1:
			break;
		case 0:
			input_reply(ictx, "\033[>84;0;0c");
			break;
		default:
			log_debug("%s: unknown '%c'", __func__, ictx->ch);
			break;
		}
		break;
	case INPUT_CSI_ECH:
		n = input_get(ictx, 0, 1, 1);
		if (n != -1)
			screen_write_clearcharacter(sctx, n, bg);
		break;
	case INPUT_CSI_DCH:
		n = input_get(ictx, 0, 1, 1);
		if (n != -1)
			screen_write_deletecharacter(sctx, n, bg);
		break;
	case INPUT_CSI_DECSTBM:
		n = input_get(ictx, 0, 1, 1);
		m = input_get(ictx, 1, 1, screen_size_y(s));
		if (n != -1 && m != -1)
			screen_write_scrollregion(sctx, n - 1, m - 1);
		break;
	case INPUT_CSI_DL:
		n = input_get(ictx, 0, 1, 1);
		if (n != -1)
			screen_write_deleteline(sctx, n, bg);
		break;
	case INPUT_CSI_DSR:
		switch (input_get(ictx, 0, 0, 0)) {
		case -1:
			break;
		case 5:
			input_reply(ictx, "\033[0n");
			break;
		case 6:
			input_reply(ictx, "\033[%u;%uR", s->cy + 1, s->cx + 1);
			break;
		default:
			log_debug("%s: unknown '%c'", __func__, ictx->ch);
			break;
		}
		break;
	case INPUT_CSI_ED:
		switch (input_get(ictx, 0, 0, 0)) {
		case -1:
			break;
		case 0:
			screen_write_clearendofscreen(sctx, bg);
			break;
		case 1:
			screen_write_clearstartofscreen(sctx, bg);
			break;
		case 2:
			screen_write_clearscreen(sctx, bg);
			break;
		case 3:
			if (input_get(ictx, 1, 0, 0) == 0) {
				/*
				 * Linux console extension to clear history
				 * (for example before locking the screen).
				 */
				screen_write_clearhistory(sctx);
			}
			break;
		default:
			log_debug("%s: unknown '%c'", __func__, ictx->ch);
			break;
		}
		break;
	case INPUT_CSI_EL:
		switch (input_get(ictx, 0, 0, 0)) {
		case -1:
			break;
		case 0:
			screen_write_clearendofline(sctx, bg);
			break;
		case 1:
			screen_write_clearstartofline(sctx, bg);
			break;
		case 2:
			screen_write_clearline(sctx, bg);
			break;
		default:
			log_debug("%s: unknown '%c'", __func__, ictx->ch);
			break;
		}
		break;
	case INPUT_CSI_HPA:
		n = input_get(ictx, 0, 1, 1);
		if (n != -1)
			screen_write_cursormove(sctx, n - 1, -1, 1);
		break;
	case INPUT_CSI_ICH:
		n = input_get(ictx, 0, 1, 1);
		if (n != -1)
			screen_write_insertcharacter(sctx, n, bg);
		break;
	case INPUT_CSI_IL:
		n = input_get(ictx, 0, 1, 1);
		if (n != -1)
			screen_write_insertline(sctx, n, bg);
		break;
	case INPUT_CSI_REP:
		n = input_get(ictx, 0, 1, 1);
		if (n == -1)
			break;

		m = screen_size_x(s) - s->cx;
		if (n > m)
			n = m;

		if (ictx->last == -1)
			break;
		ictx->ch = ictx->last;

		for (i = 0; i < n; i++)
			input_print(ictx);
		break;
	case INPUT_CSI_RCP:
		input_restore_state(ictx);
		break;
	case INPUT_CSI_RM:
		input_csi_dispatch_rm(ictx);
		break;
	case INPUT_CSI_RM_PRIVATE:
		input_csi_dispatch_rm_private(ictx);
		break;
	case INPUT_CSI_SCP:
		input_save_state(ictx);
		break;
	case INPUT_CSI_SGR:
		input_csi_dispatch_sgr(ictx);
		break;
	case INPUT_CSI_SM:
		input_csi_dispatch_sm(ictx);
		break;
	case INPUT_CSI_SM_PRIVATE:
		input_csi_dispatch_sm_private(ictx);
		break;
	case INPUT_CSI_SU:
		n = input_get(ictx, 0, 1, 1);
		if (n != -1)
			screen_write_scrollup(sctx, n, bg);
		break;
	case INPUT_CSI_SD:
		n = input_get(ictx, 0, 1, 1);
		if (n != -1)
			screen_write_scrolldown(sctx, n, bg);
		break;
	case INPUT_CSI_TBC:
		switch (input_get(ictx, 0, 0, 0)) {
		case -1:
			break;
		case 0:
			if (s->cx < screen_size_x(s))
				bit_clear(s->tabs, s->cx);
			break;
		case 3:
			bit_nclear(s->tabs, 0, screen_size_x(s) - 1);
			break;
		default:
			log_debug("%s: unknown '%c'", __func__, ictx->ch);
			break;
		}
		break;
	case INPUT_CSI_VPA:
		n = input_get(ictx, 0, 1, 1);
		if (n != -1)
			screen_write_cursormove(sctx, -1, n - 1, 1);
		break;
	case INPUT_CSI_DECSCUSR:
		n = input_get(ictx, 0, 0, 0);
		if (n != -1)
			screen_set_cursor_style(n, &s->cstyle, &s->mode);
		break;
	case INPUT_CSI_XDA:
		n = input_get(ictx, 0, 0, 0);
		if (n == 0)
			input_reply(ictx, "\033P>|tmux %s\033\\", getversion());
		break;

	}

	ictx->last = -1;
	return (0);
}

/* Handle CSI RM. */
static void
input_csi_dispatch_rm(struct input_ctx *ictx)
{
	struct screen_write_ctx	*sctx = &ictx->ctx;
	u_int			 i;

	for (i = 0; i < ictx->param_list_len; i++) {
		switch (input_get(ictx, i, 0, -1)) {
		case -1:
			break;
		case 4:		/* IRM */
			screen_write_mode_clear(sctx, MODE_INSERT);
			break;
		case 34:
			screen_write_mode_set(sctx, MODE_CURSOR_VERY_VISIBLE);
			break;
		default:
			log_debug("%s: unknown '%c'", __func__, ictx->ch);
			break;
		}
	}
}

/* Handle CSI private RM. */
static void
input_csi_dispatch_rm_private(struct input_ctx *ictx)
{
	struct screen_write_ctx	*sctx = &ictx->ctx;
	struct grid_cell	*gc = &ictx->cell.cell;
	u_int			 i;

	for (i = 0; i < ictx->param_list_len; i++) {
		switch (input_get(ictx, i, 0, -1)) {
		case -1:
			break;
		case 1:		/* DECCKM */
			screen_write_mode_clear(sctx, MODE_KCURSOR);
			break;
		case 3:		/* DECCOLM */
			screen_write_cursormove(sctx, 0, 0, 1);
			screen_write_clearscreen(sctx, gc->bg);
			break;
		case 6:		/* DECOM */
			screen_write_mode_clear(sctx, MODE_ORIGIN);
			screen_write_cursormove(sctx, 0, 0, 1);
			break;
		case 7:		/* DECAWM */
			screen_write_mode_clear(sctx, MODE_WRAP);
			break;
		case 12:
			screen_write_mode_clear(sctx, MODE_CURSOR_BLINKING);
			screen_write_mode_set(sctx, MODE_CURSOR_BLINKING_SET);
			break;
		case 25:	/* TCEM */
			screen_write_mode_clear(sctx, MODE_CURSOR);
			break;
		case 1000:
		case 1001:
		case 1002:
		case 1003:
			screen_write_mode_clear(sctx, ALL_MOUSE_MODES);
			break;
		case 1004:
			screen_write_mode_clear(sctx, MODE_FOCUSON);
			break;
		case 1005:
			screen_write_mode_clear(sctx, MODE_MOUSE_UTF8);
			break;
		case 1006:
			screen_write_mode_clear(sctx, MODE_MOUSE_SGR);
			break;
		case 47:
		case 1047:
			screen_write_alternateoff(sctx, gc, 0);
			break;
		case 1049:
			screen_write_alternateoff(sctx, gc, 1);
			break;
		case 2004:
			screen_write_mode_clear(sctx, MODE_BRACKETPASTE);
			break;
		default:
			log_debug("%s: unknown '%c'", __func__, ictx->ch);
			break;
		}
	}
}

/* Handle CSI SM. */
static void
input_csi_dispatch_sm(struct input_ctx *ictx)
{
	struct screen_write_ctx	*sctx = &ictx->ctx;
	u_int			 i;

	for (i = 0; i < ictx->param_list_len; i++) {
		switch (input_get(ictx, i, 0, -1)) {
		case -1:
			break;
		case 4:		/* IRM */
			screen_write_mode_set(sctx, MODE_INSERT);
			break;
		case 34:
			screen_write_mode_clear(sctx, MODE_CURSOR_VERY_VISIBLE);
			break;
		default:
			log_debug("%s: unknown '%c'", __func__, ictx->ch);
			break;
		}
	}
}

/* Handle CSI private SM. */
static void
input_csi_dispatch_sm_private(struct input_ctx *ictx)
{
	struct screen_write_ctx	*sctx = &ictx->ctx;
	struct window_pane	*wp = ictx->wp;
	struct grid_cell	*gc = &ictx->cell.cell;
	u_int			 i;

	for (i = 0; i < ictx->param_list_len; i++) {
		switch (input_get(ictx, i, 0, -1)) {
		case -1:
			break;
		case 1:		/* DECCKM */
			screen_write_mode_set(sctx, MODE_KCURSOR);
			break;
		case 3:		/* DECCOLM */
			screen_write_cursormove(sctx, 0, 0, 1);
			screen_write_clearscreen(sctx, ictx->cell.cell.bg);
			break;
		case 6:		/* DECOM */
			screen_write_mode_set(sctx, MODE_ORIGIN);
			screen_write_cursormove(sctx, 0, 0, 1);
			break;
		case 7:		/* DECAWM */
			screen_write_mode_set(sctx, MODE_WRAP);
			break;
		case 12:
			screen_write_mode_set(sctx, MODE_CURSOR_BLINKING);
			screen_write_mode_set(sctx, MODE_CURSOR_BLINKING_SET);
			break;
		case 25:	/* TCEM */
			screen_write_mode_set(sctx, MODE_CURSOR);
			break;
		case 1000:
			screen_write_mode_clear(sctx, ALL_MOUSE_MODES);
			screen_write_mode_set(sctx, MODE_MOUSE_STANDARD);
			break;
		case 1002:
			screen_write_mode_clear(sctx, ALL_MOUSE_MODES);
			screen_write_mode_set(sctx, MODE_MOUSE_BUTTON);
			break;
		case 1003:
			screen_write_mode_clear(sctx, ALL_MOUSE_MODES);
			screen_write_mode_set(sctx, MODE_MOUSE_ALL);
			break;
		case 1004:
			if (sctx->s->mode & MODE_FOCUSON)
				break;
			screen_write_mode_set(sctx, MODE_FOCUSON);
			if (wp == NULL)
				break;
			if (wp->flags & PANE_FOCUSED)
				bufferevent_write(wp->event, "\033[I", 3);
			else
				bufferevent_write(wp->event, "\033[O", 3);
			break;
		case 1005:
			screen_write_mode_set(sctx, MODE_MOUSE_UTF8);
			break;
		case 1006:
			screen_write_mode_set(sctx, MODE_MOUSE_SGR);
			break;
		case 47:
		case 1047:
			screen_write_alternateon(sctx, gc, 0);
			break;
		case 1049:
			screen_write_alternateon(sctx, gc, 1);
			break;
		case 2004:
			screen_write_mode_set(sctx, MODE_BRACKETPASTE);
			break;
		default:
			log_debug("%s: unknown '%c'", __func__, ictx->ch);
			break;
		}
	}
}

/* Handle CSI window operations. */
static void
input_csi_dispatch_winops(struct input_ctx *ictx)
{
	struct screen_write_ctx	*sctx = &ictx->ctx;
	struct screen		*s = sctx->s;
	struct window_pane	*wp = ictx->wp;
	u_int			 x = screen_size_x(s), y = screen_size_y(s);
	int			 n, m;

	m = 0;
	while ((n = input_get(ictx, m, 0, -1)) != -1) {
		switch (n) {
		case 1:
		case 2:
		case 5:
		case 6:
		case 7:
		case 11:
		case 13:
		case 14:
		case 19:
		case 20:
		case 21:
		case 24:
			break;
		case 3:
		case 4:
		case 8:
			m++;
			if (input_get(ictx, m, 0, -1) == -1)
				return;
			/* FALLTHROUGH */
		case 9:
		case 10:
			m++;
			if (input_get(ictx, m, 0, -1) == -1)
				return;
			break;
		case 22:
			m++;
			switch (input_get(ictx, m, 0, -1)) {
			case -1:
				return;
			case 0:
			case 2:
				screen_push_title(sctx->s);
				break;
			}
			break;
		case 23:
			m++;
			switch (input_get(ictx, m, 0, -1)) {
			case -1:
				return;
			case 0:
			case 2:
				screen_pop_title(sctx->s);
				if (wp == NULL)
					break;
				notify_pane("pane-title-changed", wp);
				server_redraw_window_borders(wp->window);
				server_status_window(wp->window);
				break;
			}
			break;
		case 18:
			input_reply(ictx, "\033[8;%u;%ut", x, y);
			break;
		default:
			log_debug("%s: unknown '%c'", __func__, ictx->ch);
			break;
		}
		m++;
	}
}

/* Helper for 256 colour SGR. */
static int
input_csi_dispatch_sgr_256_do(struct input_ctx *ictx, int fgbg, int c)
{
	struct grid_cell	*gc = &ictx->cell.cell;

	if (c == -1 || c > 255) {
		if (fgbg == 38)
			gc->fg = 8;
		else if (fgbg == 48)
			gc->bg = 8;
	} else {
		if (fgbg == 38)
			gc->fg = c | COLOUR_FLAG_256;
		else if (fgbg == 48)
			gc->bg = c | COLOUR_FLAG_256;
		else if (fgbg == 58)
			gc->us = c | COLOUR_FLAG_256;
	}
	return (1);
}

/* Handle CSI SGR for 256 colours. */
static void
input_csi_dispatch_sgr_256(struct input_ctx *ictx, int fgbg, u_int *i)
{
	int	c;

	c = input_get(ictx, (*i) + 1, 0, -1);
	if (input_csi_dispatch_sgr_256_do(ictx, fgbg, c))
		(*i)++;
}

/* Helper for RGB colour SGR. */
static int
input_csi_dispatch_sgr_rgb_do(struct input_ctx *ictx, int fgbg, int r, int g,
    int b)
{
	struct grid_cell	*gc = &ictx->cell.cell;

	if (r == -1 || r > 255)
		return (0);
	if (g == -1 || g > 255)
		return (0);
	if (b == -1 || b > 255)
		return (0);

	if (fgbg == 38)
		gc->fg = colour_join_rgb(r, g, b);
	else if (fgbg == 48)
		gc->bg = colour_join_rgb(r, g, b);
	else if (fgbg == 58)
		gc->us = colour_join_rgb(r, g, b);
	return (1);
}

/* Handle CSI SGR for RGB colours. */
static void
input_csi_dispatch_sgr_rgb(struct input_ctx *ictx, int fgbg, u_int *i)
{
	int	r, g, b;

	r = input_get(ictx, (*i) + 1, 0, -1);
	g = input_get(ictx, (*i) + 2, 0, -1);
	b = input_get(ictx, (*i) + 3, 0, -1);
	if (input_csi_dispatch_sgr_rgb_do(ictx, fgbg, r, g, b))
		(*i) += 3;
}

/* Handle CSI SGR with a ISO parameter. */
static void
input_csi_dispatch_sgr_colon(struct input_ctx *ictx, u_int i)
{
	struct grid_cell	*gc = &ictx->cell.cell;
	char			*s = ictx->param_list[i].str, *copy, *ptr, *out;
	int			 p[8];
	u_int			 n;
	const char		*errstr;

	for (n = 0; n < nitems(p); n++)
		p[n] = -1;
	n = 0;

	ptr = copy = xstrdup(s);
	while ((out = strsep(&ptr, ":")) != NULL) {
		if (*out != '\0') {
			p[n++] = strtonum(out, 0, INT_MAX, &errstr);
			if (errstr != NULL || n == nitems(p)) {
				free(copy);
				return;
			}
		} else {
			n++;
			if (n == nitems(p)) {
				free(copy);
				return;
			}
		}
		log_debug("%s: %u = %d", __func__, n - 1, p[n - 1]);
	}
	free(copy);

	if (n == 0)
		return;
	if (p[0] == 4) {
		if (n != 2)
			return;
		switch (p[1]) {
		case 0:
			gc->attr &= ~GRID_ATTR_ALL_UNDERSCORE;
			break;
		case 1:
			gc->attr &= ~GRID_ATTR_ALL_UNDERSCORE;
			gc->attr |= GRID_ATTR_UNDERSCORE;
			break;
		case 2:
			gc->attr &= ~GRID_ATTR_ALL_UNDERSCORE;
			gc->attr |= GRID_ATTR_UNDERSCORE_2;
			break;
		case 3:
			gc->attr &= ~GRID_ATTR_ALL_UNDERSCORE;
			gc->attr |= GRID_ATTR_UNDERSCORE_3;
			break;
		case 4:
			gc->attr &= ~GRID_ATTR_ALL_UNDERSCORE;
			gc->attr |= GRID_ATTR_UNDERSCORE_4;
			break;
		case 5:
			gc->attr &= ~GRID_ATTR_ALL_UNDERSCORE;
			gc->attr |= GRID_ATTR_UNDERSCORE_5;
			break;
		}
		return;
	}
	if (n < 2 || (p[0] != 38 && p[0] != 48 && p[0] != 58))
		return;
	switch (p[1]) {
	case 2:
		if (n < 3)
			break;
		if (n == 5)
			i = 2;
		else
			i = 3;
		if (n < i + 3)
			break;
		input_csi_dispatch_sgr_rgb_do(ictx, p[0], p[i], p[i + 1],
		    p[i + 2]);
		break;
	case 5:
		if (n < 3)
			break;
		input_csi_dispatch_sgr_256_do(ictx, p[0], p[2]);
		break;
	}
}

/* Handle CSI SGR. */
static void
input_csi_dispatch_sgr(struct input_ctx *ictx)
{
	struct grid_cell	*gc = &ictx->cell.cell;
	u_int			 i;
	int			 n;

	if (ictx->param_list_len == 0) {
		memcpy(gc, &grid_default_cell, sizeof *gc);
		return;
	}

	for (i = 0; i < ictx->param_list_len; i++) {
		if (ictx->param_list[i].type == INPUT_STRING) {
			input_csi_dispatch_sgr_colon(ictx, i);
			continue;
		}
		n = input_get(ictx, i, 0, 0);
		if (n == -1)
			continue;

		if (n == 38 || n == 48 || n == 58) {
			i++;
			switch (input_get(ictx, i, 0, -1)) {
			case 2:
				input_csi_dispatch_sgr_rgb(ictx, n, &i);
				break;
			case 5:
				input_csi_dispatch_sgr_256(ictx, n, &i);
				break;
			}
			continue;
		}

		switch (n) {
		case 0:
			memcpy(gc, &grid_default_cell, sizeof *gc);
			break;
		case 1:
			gc->attr |= GRID_ATTR_BRIGHT;
			break;
		case 2:
			gc->attr |= GRID_ATTR_DIM;
			break;
		case 3:
			gc->attr |= GRID_ATTR_ITALICS;
			break;
		case 4:
			gc->attr &= ~GRID_ATTR_ALL_UNDERSCORE;
			gc->attr |= GRID_ATTR_UNDERSCORE;
			break;
		case 5:
		case 6:
			gc->attr |= GRID_ATTR_BLINK;
			break;
		case 7:
			gc->attr |= GRID_ATTR_REVERSE;
			break;
		case 8:
			gc->attr |= GRID_ATTR_HIDDEN;
			break;
		case 9:
			gc->attr |= GRID_ATTR_STRIKETHROUGH;
			break;
		case 21:
			gc->attr &= ~GRID_ATTR_ALL_UNDERSCORE;
			gc->attr |= GRID_ATTR_UNDERSCORE_2;
			break;
		case 22:
			gc->attr &= ~(GRID_ATTR_BRIGHT|GRID_ATTR_DIM);
			break;
		case 23:
			gc->attr &= ~GRID_ATTR_ITALICS;
			break;
		case 24:
			gc->attr &= ~GRID_ATTR_ALL_UNDERSCORE;
			break;
		case 25:
			gc->attr &= ~GRID_ATTR_BLINK;
			break;
		case 27:
			gc->attr &= ~GRID_ATTR_REVERSE;
			break;
		case 28:
			gc->attr &= ~GRID_ATTR_HIDDEN;
			break;
		case 29:
			gc->attr &= ~GRID_ATTR_STRIKETHROUGH;
			break;
		case 30:
		case 31:
		case 32:
		case 33:
		case 34:
		case 35:
		case 36:
		case 37:
			gc->fg = n - 30;
			break;
		case 39:
			gc->fg = 8;
			break;
		case 40:
		case 41:
		case 42:
		case 43:
		case 44:
		case 45:
		case 46:
		case 47:
			gc->bg = n - 40;
			break;
		case 49:
			gc->bg = 8;
			break;
		case 53:
			gc->attr |= GRID_ATTR_OVERLINE;
			break;
		case 55:
			gc->attr &= ~GRID_ATTR_OVERLINE;
			break;
		case 59:
			gc->us = 0;
			break;
		case 90:
		case 91:
		case 92:
		case 93:
		case 94:
		case 95:
		case 96:
		case 97:
			gc->fg = n;
			break;
		case 100:
		case 101:
		case 102:
		case 103:
		case 104:
		case 105:
		case 106:
		case 107:
			gc->bg = n - 10;
			break;
		}
	}
}

/* End of input with BEL. */
static int
input_end_bel(struct input_ctx *ictx)
{
	log_debug("%s", __func__);

	ictx->input_end = INPUT_END_BEL;

	return (0);
}

/* DCS string started. */
static void
input_enter_dcs(struct input_ctx *ictx)
{
	log_debug("%s", __func__);

	input_clear(ictx);
	input_start_timer(ictx);
	ictx->last = -1;
}

/* DCS terminator (ST) received. */
static int
input_dcs_dispatch(struct input_ctx *ictx)
{
	struct window_pane	*wp = ictx->wp;
	struct screen_write_ctx	*sctx = &ictx->ctx;
	u_char			*buf = ictx->input_buf, *pbuf = ictx->param_buf;
	size_t			 len = ictx->input_len, plen = ictx->param_len;
	const char		 prefix[] = "tmux;";
	const u_int		 prefixlen = (sizeof prefix) - 1;

	if (wp == NULL)
		return (0);
	if (ictx->flags & INPUT_DISCARD)
		return (0);
<<<<<<< HEAD

	log_debug("%s: \"%s\" \"%s\" \"%s\"", __func__, buf, ictx->interm_buf,
	    ictx->param_buf);
=======
	if (!options_get_number(ictx->wp->options, "allow-passthrough"))
		return (0);
	log_debug("%s: \"%s\"", __func__, buf);
>>>>>>> 87b248f3

	if (len >= prefixlen && strncmp(buf, prefix, prefixlen) == 0)
		screen_write_rawstring(sctx, buf + prefixlen, len - prefixlen);

	if (buf[0] == 'q') {
		screen_write_rawsixel(sctx, (char *)"\033P", 2, 1);
		screen_write_rawsixel(sctx, pbuf, plen, 1);
		screen_write_rawsixel(sctx, buf, len, 1);
		screen_write_rawsixel(sctx, (char *)"\033\\", 2, 0);
	}

	return (0);
}

/* OSC string started. */
static void
input_enter_osc(struct input_ctx *ictx)
{
	log_debug("%s", __func__);

	input_clear(ictx);
	input_start_timer(ictx);
	ictx->last = -1;
}

/* OSC terminator (ST) received. */
static void
input_exit_osc(struct input_ctx *ictx)
{
	struct screen_write_ctx	*sctx = &ictx->ctx;
	struct window_pane	*wp = ictx->wp;
	u_char			*p = ictx->input_buf;
	u_int			 option;

	if (ictx->flags & INPUT_DISCARD)
		return;
	if (ictx->input_len < 1 || *p < '0' || *p > '9')
		return;

	log_debug("%s: \"%s\" (end %s)", __func__, p,
	    ictx->input_end == INPUT_END_ST ? "ST" : "BEL");

	option = 0;
	while (*p >= '0' && *p <= '9')
		option = option * 10 + *p++ - '0';
	if (*p == ';')
		p++;

	switch (option) {
	case 0:
	case 2:
		if (screen_set_title(sctx->s, p) && wp != NULL) {
			notify_pane("pane-title-changed", wp);
			server_redraw_window_borders(wp->window);
			server_status_window(wp->window);
		}
		break;
	case 4:
		input_osc_4(ictx, p);
		break;
	case 7:
		if (utf8_isvalid(p)) {
			screen_set_path(sctx->s, p);
			if (wp != NULL) {
				server_redraw_window_borders(wp->window);
				server_status_window(wp->window);
			}
		}
		break;
	case 10:
		input_osc_10(ictx, p);
		break;
	case 11:
		input_osc_11(ictx, p);
		break;
	case 12:
		input_osc_12(ictx, p);
		break;
	case 52:
		input_osc_52(ictx, p);
		break;
	case 104:
		input_osc_104(ictx, p);
		break;
	case 110:
		input_osc_110(ictx, p);
		break;
	case 111:
		input_osc_111(ictx, p);
		break;
	case 112:
		input_osc_112(ictx, p);
		break;
	default:
		log_debug("%s: unknown '%u'", __func__, option);
		break;
	}
}

/* APC string started. */
static void
input_enter_apc(struct input_ctx *ictx)
{
	log_debug("%s", __func__);

	input_clear(ictx);
	input_start_timer(ictx);
	ictx->last = -1;
}

/* APC terminator (ST) received. */
static void
input_exit_apc(struct input_ctx *ictx)
{
	struct screen_write_ctx	*sctx = &ictx->ctx;
	struct window_pane	*wp = ictx->wp;

	if (ictx->flags & INPUT_DISCARD)
		return;
	log_debug("%s: \"%s\"", __func__, ictx->input_buf);

	if (screen_set_title(sctx->s, ictx->input_buf) && wp != NULL) {
		notify_pane("pane-title-changed", wp);
		server_redraw_window_borders(wp->window);
		server_status_window(wp->window);
	}
}

/* Rename string started. */
static void
input_enter_rename(struct input_ctx *ictx)
{
	log_debug("%s", __func__);

	input_clear(ictx);
	input_start_timer(ictx);
	ictx->last = -1;
}

/* Rename terminator (ST) received. */
static void
input_exit_rename(struct input_ctx *ictx)
{
	struct window_pane	*wp = ictx->wp;
	struct window		*w;
	struct options_entry	*o;

	if (wp == NULL)
		return;
	if (ictx->flags & INPUT_DISCARD)
		return;
	if (!options_get_number(ictx->wp->options, "allow-rename"))
		return;
	log_debug("%s: \"%s\"", __func__, ictx->input_buf);

	if (!utf8_isvalid(ictx->input_buf))
		return;
	w = wp->window;

	if (ictx->input_len == 0) {
		o = options_get_only(w->options, "automatic-rename");
		if (o != NULL)
			options_remove_or_default(o, -1, NULL);
		if (!options_get_number(w->options, "automatic-rename"))
			window_set_name(w, "");
	} else {
		options_set_number(w->options, "automatic-rename", 0);
		window_set_name(w, ictx->input_buf);
	}
	server_redraw_window_borders(w);
	server_status_window(w);
}

/* Open UTF-8 character. */
static int
input_top_bit_set(struct input_ctx *ictx)
{
	struct screen_write_ctx	*sctx = &ictx->ctx;
	struct utf8_data	*ud = &ictx->utf8data;

	ictx->last = -1;

	if (!ictx->utf8started) {
		if (utf8_open(ud, ictx->ch) != UTF8_MORE)
			return (0);
		ictx->utf8started = 1;
		return (0);
	}

	switch (utf8_append(ud, ictx->ch)) {
	case UTF8_MORE:
		return (0);
	case UTF8_ERROR:
		ictx->utf8started = 0;
		return (0);
	case UTF8_DONE:
		break;
	}
	ictx->utf8started = 0;

	log_debug("%s %hhu '%*s' (width %hhu)", __func__, ud->size,
	    (int)ud->size, ud->data, ud->width);

	utf8_copy(&ictx->cell.cell.data, ud);
	screen_write_collect_add(sctx, &ictx->cell.cell);

	return (0);
}

/* Parse colour from OSC. */
static int
input_osc_parse_colour(const char *p)
{
	double	 c, m, y, k = 0;
	u_int	 r, g, b;
	size_t	 len = strlen(p);
	int	 colour = -1;
	char	*copy;

	if ((len == 12 && sscanf(p, "rgb:%02x/%02x/%02x", &r, &g, &b) == 3) ||
	    (len == 7 && sscanf(p, "#%02x%02x%02x", &r, &g, &b) == 3) ||
	    sscanf(p, "%d,%d,%d", &r, &g, &b) == 3)
		colour = colour_join_rgb(r, g, b);
	else if ((len == 18 &&
	    sscanf(p, "rgb:%04x/%04x/%04x", &r, &g, &b) == 3) ||
	    (len == 13 && sscanf(p, "#%04x%04x%04x", &r, &g, &b) == 3))
		colour = colour_join_rgb(r >> 8, g >> 8, b >> 8);
	else if ((sscanf(p, "cmyk:%lf/%lf/%lf/%lf", &c, &m, &y, &k) == 4 ||
	    sscanf(p, "cmy:%lf/%lf/%lf", &c, &m, &y) == 3) &&
	    c >= 0 && c <= 1 && m >= 0 && m <= 1 &&
	    y >= 0 && y <= 1 && k >= 0 && k <= 1) {
		colour = colour_join_rgb(
		    (1 - c) * (1 - k) * 255,
		    (1 - m) * (1 - k) * 255,
		    (1 - y) * (1 - k) * 255);
	} else {
		while (len != 0 && *p == ' ') {
			p++;
			len--;
		}
		while (len != 0 && p[len - 1] == ' ')
			len--;
		copy = xstrndup(p, len);
		colour = colour_byname(copy);
		free(copy);
	}
	log_debug("%s: %s = %s", __func__, p, colour_tostring(colour));
	return (colour);
}

/* Reply to a colour request. */
static void
input_osc_colour_reply(struct input_ctx *ictx, u_int n, int c)
{
    u_char	 r, g, b;
    const char	*end;

    if (c != -1)
	    c = colour_force_rgb(c);
    if (c == -1)
	    return;
    colour_split_rgb(c, &r, &g, &b);

    if (ictx->input_end == INPUT_END_BEL)
	    end = "\007";
    else
	    end = "\033\\";
    input_reply(ictx, "\033]%u;rgb:%02hhx%02hhx/%02hhx%02hhx/%02hhx%02hhx%s",
	n, r, r, g, g, b, b, end);
}

/* Handle the OSC 4 sequence for setting (multiple) palette entries. */
static void
input_osc_4(struct input_ctx *ictx, const char *p)
{
	char	*copy, *s, *next = NULL;
	long	 idx;
	int	 c, bad = 0, redraw = 0;

	copy = s = xstrdup(p);
	while (s != NULL && *s != '\0') {
		idx = strtol(s, &next, 10);
		if (*next++ != ';') {
			bad = 1;
			break;
		}
		if (idx < 0 || idx >= 256) {
			bad = 1;
			break;
		}

		s = strsep(&next, ";");
		if (strcmp(s, "?") == 0) {
			c = colour_palette_get(ictx->palette, idx);
			if (c != -1)
				input_osc_colour_reply(ictx, 4, c);
			continue;
		}
		if ((c = input_osc_parse_colour(s)) == -1) {
			s = next;
			continue;
		}
		if (colour_palette_set(ictx->palette, idx, c))
			redraw = 1;
		s = next;
	}
	if (bad)
		log_debug("bad OSC 4: %s", p);
	if (redraw)
		screen_write_fullredraw(&ictx->ctx);
	free(copy);
}

/* Handle the OSC 10 sequence for setting and querying foreground colour. */
static void
input_osc_10(struct input_ctx *ictx, const char *p)
{
	struct window_pane	*wp = ictx->wp;
	struct grid_cell	 defaults;
	int			 c;

	if (strcmp(p, "?") == 0) {
		if (wp != NULL) {
			tty_default_colours(&defaults, wp);
			input_osc_colour_reply(ictx, 10, defaults.fg);
		}
		return;
	}

	if ((c = input_osc_parse_colour(p)) == -1) {
		log_debug("bad OSC 10: %s", p);
		return;
	}
	if (ictx->palette != NULL) {
		ictx->palette->fg = c;
		if (wp != NULL)
			wp->flags |= PANE_STYLECHANGED;
		screen_write_fullredraw(&ictx->ctx);
	}
}

/* Handle the OSC 110 sequence for resetting foreground colour. */
static void
input_osc_110(struct input_ctx *ictx, const char *p)
{
	struct window_pane	*wp = ictx->wp;

	if (*p != '\0')
		return;
	if (ictx->palette != NULL) {
		ictx->palette->fg = 8;
		if (wp != NULL)
			wp->flags |= PANE_STYLECHANGED;
		screen_write_fullredraw(&ictx->ctx);
	}
}

/* Handle the OSC 11 sequence for setting and querying background colour. */
static void
input_osc_11(struct input_ctx *ictx, const char *p)
{
	struct window_pane	*wp = ictx->wp;
	struct grid_cell	 defaults;
	int			 c;

	if (strcmp(p, "?") == 0) {
		if (wp != NULL) {
			tty_default_colours(&defaults, wp);
			input_osc_colour_reply(ictx, 11, defaults.bg);
		}
		return;
	}

	if ((c = input_osc_parse_colour(p)) == -1) {
		log_debug("bad OSC 11: %s", p);
		return;
	}
	if (ictx->palette != NULL) {
		ictx->palette->bg = c;
		if (wp != NULL)
			wp->flags |= PANE_STYLECHANGED;
		screen_write_fullredraw(&ictx->ctx);
	}
}

/* Handle the OSC 111 sequence for resetting background colour. */
static void
input_osc_111(struct input_ctx *ictx, const char *p)
{
	struct window_pane	*wp = ictx->wp;

	if (*p != '\0')
		return;
	if (ictx->palette != NULL) {
		ictx->palette->bg = 8;
		if (wp != NULL)
			wp->flags |= PANE_STYLECHANGED;
		screen_write_fullredraw(&ictx->ctx);
	}
}

/* Handle the OSC 12 sequence for setting and querying cursor colour. */
static void
input_osc_12(struct input_ctx *ictx, const char *p)
{
	struct window_pane	*wp = ictx->wp;
	int			 c;

	if (strcmp(p, "?") == 0) {
		if (wp != NULL) {
			c = ictx->ctx.s->ccolour;
			if (c == -1)
				c = ictx->ctx.s->default_ccolour;
			input_osc_colour_reply(ictx, 12, c);
		}
		return;
	}

	if ((c = input_osc_parse_colour(p)) == -1) {
		log_debug("bad OSC 12: %s", p);
		return;
	}
	screen_set_cursor_colour(ictx->ctx.s, c);
}

/* Handle the OSC 112 sequence for resetting cursor colour. */
static void
input_osc_112(struct input_ctx *ictx, const char *p)
{
	if (*p == '\0') /* no arguments allowed */
		screen_set_cursor_colour(ictx->ctx.s, -1);
}


/* Handle the OSC 52 sequence for setting the clipboard. */
static void
input_osc_52(struct input_ctx *ictx, const char *p)
{
	struct window_pane	*wp = ictx->wp;
	char			*end;
	const char		*buf = NULL;
	size_t			 len = 0;
	u_char			*out;
	int			 outlen, state;
	struct screen_write_ctx	 ctx;
	struct paste_buffer	*pb;

	if (wp == NULL)
		return;
	state = options_get_number(global_options, "set-clipboard");
	if (state != 2)
		return;

	if ((end = strchr(p, ';')) == NULL)
		return;
	end++;
	if (*end == '\0')
		return;
	log_debug("%s: %s", __func__, end);

	if (strcmp(end, "?") == 0) {
		if ((pb = paste_get_top(NULL)) != NULL)
			buf = paste_buffer_data(pb, &len);
		if (ictx->input_end == INPUT_END_BEL)
			input_reply_clipboard(ictx->event, buf, len, "\007");
		else
			input_reply_clipboard(ictx->event, buf, len, "\033\\");
		return;
	}

	len = (strlen(end) / 4) * 3;
	if (len == 0)
		return;

	out = xmalloc(len);
	if ((outlen = b64_pton(end, out, len)) == -1) {
		free(out);
		return;
	}

	screen_write_start_pane(&ctx, wp, NULL);
	screen_write_setselection(&ctx, out, outlen);
	screen_write_stop(&ctx);
	notify_pane("pane-set-clipboard", wp);

	paste_add(NULL, out, outlen);
}

/* Handle the OSC 104 sequence for unsetting (multiple) palette entries. */
static void
input_osc_104(struct input_ctx *ictx, const char *p)
{
	char	*copy, *s;
	long	 idx;
	int	 bad = 0, redraw = 0;

	if (*p == '\0') {
		colour_palette_clear(ictx->palette);
		screen_write_fullredraw(&ictx->ctx);
		return;
	}

	copy = s = xstrdup(p);
	while (*s != '\0') {
		idx = strtol(s, &s, 10);
		if (*s != '\0' && *s != ';') {
			bad = 1;
			break;
		}
		if (idx < 0 || idx >= 256) {
			bad = 1;
			break;
		}
		if (colour_palette_set(ictx->palette, idx, -1))
			redraw = 1;
		if (*s == ';')
			s++;
	}
	if (bad)
		log_debug("bad OSC 104: %s", p);
	if (redraw)
		screen_write_fullredraw(&ictx->ctx);
	free(copy);
}

void
input_reply_clipboard(struct bufferevent *bev, const char *buf, size_t len,
    const char *end)
{
	char	*out = NULL;
	size_t	 outlen = 0;

	if (buf != NULL && len != 0) {
		outlen = 4 * ((len + 2) / 3) + 1;
		out = xmalloc(outlen);
		if ((outlen = b64_ntop(buf, len, out, outlen)) == -1) {
			free(out);
			return;
		}
	}

	bufferevent_write(bev, "\033]52;;", 6);
	if (outlen != 0)
		bufferevent_write(bev, out, outlen);
	bufferevent_write(bev, end, strlen(end));
	free(out);
}<|MERGE_RESOLUTION|>--- conflicted
+++ resolved
@@ -2246,15 +2246,9 @@
 		return (0);
 	if (ictx->flags & INPUT_DISCARD)
 		return (0);
-<<<<<<< HEAD
-
-	log_debug("%s: \"%s\" \"%s\" \"%s\"", __func__, buf, ictx->interm_buf,
-	    ictx->param_buf);
-=======
 	if (!options_get_number(ictx->wp->options, "allow-passthrough"))
 		return (0);
 	log_debug("%s: \"%s\"", __func__, buf);
->>>>>>> 87b248f3
 
 	if (len >= prefixlen && strncmp(buf, prefix, prefixlen) == 0)
 		screen_write_rawstring(sctx, buf + prefixlen, len - prefixlen);

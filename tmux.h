--- conflicted
+++ resolved
@@ -39,12 +39,9 @@
 extern char    *__progname;
 extern char   **environ;
 
-<<<<<<< HEAD
-=======
 /* Default global configuration file. */
 #define TMUX_CONF "/etc/tmux.conf"
 
->>>>>>> 88a4da97
 /* Default prompt history length. */
 #define PROMPT_HISTORY 100
 

/* $OpenBSD$ */

/*
 * Copyright (c) 2007 Nicholas Marriott <nicholas.marriott@gmail.com>
 *
 * Permission to use, copy, modify, and distribute this software for any
 * purpose with or without fee is hereby granted, provided that the above
 * copyright notice and this permission notice appear in all copies.
 *
 * THE SOFTWARE IS PROVIDED "AS IS" AND THE AUTHOR DISCLAIMS ALL WARRANTIES
 * WITH REGARD TO THIS SOFTWARE INCLUDING ALL IMPLIED WARRANTIES OF
 * MERCHANTABILITY AND FITNESS. IN NO EVENT SHALL THE AUTHOR BE LIABLE FOR
 * ANY SPECIAL, DIRECT, INDIRECT, OR CONSEQUENTIAL DAMAGES OR ANY DAMAGES
 * WHATSOEVER RESULTING FROM LOSS OF MIND, USE, DATA OR PROFITS, WHETHER
 * IN AN ACTION OF CONTRACT, NEGLIGENCE OR OTHER TORTIOUS ACTION, ARISING
 * OUT OF OR IN CONNECTION WITH THE USE OR PERFORMANCE OF THIS SOFTWARE.
 */

#ifndef TMUX_H
#define TMUX_H

#include <sys/time.h>
#include <sys/uio.h>

#include <limits.h>
#include <stdarg.h>
#include <stdio.h>
#include <termios.h>

#ifdef HAVE_UTEMPTER
#include <utempter.h>
#endif

#include "compat.h"
#include "tmux-protocol.h"
#include "xmalloc.h"

extern char   **environ;

struct args;
struct args_command_state;
struct client;
struct cmd;
struct cmd_find_state;
struct cmdq_item;
struct cmdq_list;
struct cmdq_state;
struct cmds;
struct control_state;
struct environ;
struct format_job_tree;
struct format_tree;
struct input_ctx;
struct job;
struct menu_data;
struct mode_tree_data;
struct mouse_event;
struct options;
struct options_array_item;
struct options_entry;
struct screen_write_citem;
struct screen_write_cline;
struct screen_write_ctx;
struct session;
struct tty_ctx;
struct tty_code;
struct tty_key;
struct tmuxpeer;
struct tmuxproc;
struct winlink;

/* Default configuration files and socket paths. */
#ifndef TMUX_CONF
#define TMUX_CONF "/etc/tmux.conf:~/.tmux.conf"
#endif
#ifndef TMUX_SOCK
#define TMUX_SOCK "$TMUX_TMPDIR:" _PATH_TMP
#endif
#ifndef TMUX_TERM
#define TMUX_TERM "screen"
#endif

/* Minimum layout cell size, NOT including border lines. */
#define PANE_MINIMUM 1

/* Minimum and maximum window size. */
#define WINDOW_MINIMUM PANE_MINIMUM
#define WINDOW_MAXIMUM 10000

/* Automatic name refresh interval, in microseconds. Must be < 1 second. */
#define NAME_INTERVAL 500000

/* Default pixel cell sizes. */
#define DEFAULT_XPIXEL 16
#define DEFAULT_YPIXEL 32

/* Attribute to make GCC check printf-like arguments. */
#define printflike(a, b) __attribute__ ((format (printf, a, b)))

/* Number of items in array. */
#ifndef nitems
#define nitems(_a) (sizeof((_a)) / sizeof((_a)[0]))
#endif

/* Alert option values. */
#define ALERT_NONE 0
#define ALERT_ANY 1
#define ALERT_CURRENT 2
#define ALERT_OTHER 3

/* Visual option values. */
#define VISUAL_OFF 0
#define VISUAL_ON 1
#define VISUAL_BOTH 2

/* No key or unknown key. */
#define KEYC_NONE            0x000ff000000000ULL
#define KEYC_UNKNOWN         0x000fe000000000ULL

/*
 * Base for special (that is, not Unicode) keys. An enum must be at most a
 * signed int, so these are based in the highest Unicode PUA.
 */
#define KEYC_BASE            0x0000000010e000ULL
#define KEYC_USER            0x0000000010f000ULL

/* Key modifier bits. */
#define KEYC_META            0x00100000000000ULL
#define KEYC_CTRL            0x00200000000000ULL
#define KEYC_SHIFT           0x00400000000000ULL

/* Key flag bits. */
#define KEYC_LITERAL         0x01000000000000ULL
#define KEYC_KEYPAD          0x02000000000000ULL
#define KEYC_CURSOR          0x04000000000000ULL
#define KEYC_IMPLIED_META    0x08000000000000ULL
#define KEYC_BUILD_MODIFIERS 0x10000000000000ULL
#define KEYC_VI              0x20000000000000ULL

/* Masks for key bits. */
#define KEYC_MASK_MODIFIERS  0x00f00000000000ULL
#define KEYC_MASK_FLAGS      0xff000000000000ULL
#define KEYC_MASK_KEY        0x000fffffffffffULL

/* Available user keys. */
#define KEYC_NUSER 1000

/* Is this a mouse key? */
#define KEYC_IS_MOUSE(key) \
	(((key) & KEYC_MASK_KEY) >= KEYC_MOUSE && \
	 ((key) & KEYC_MASK_KEY) < KEYC_BSPACE)

/* Is this a Unicode key? */
#define KEYC_IS_UNICODE(key) \
	(((key) & KEYC_MASK_KEY) > 0x7f && \
	 (((key) & KEYC_MASK_KEY) < KEYC_BASE || \
	  ((key) & KEYC_MASK_KEY) >= KEYC_BASE_END))

/* Multiple click timeout. */
#define KEYC_CLICK_TIMEOUT 300

/* Mouse key codes. */
#define KEYC_MOUSE_KEY(name)					\
	KEYC_ ## name ## _PANE,					\
	KEYC_ ## name ## _STATUS,				\
	KEYC_ ## name ## _STATUS_LEFT,				\
	KEYC_ ## name ## _STATUS_RIGHT,				\
	KEYC_ ## name ## _STATUS_DEFAULT,			\
	KEYC_ ## name ## _BORDER
#define KEYC_MOUSE_STRING(name, s)				\
	{ #s "Pane", KEYC_ ## name ## _PANE },			\
	{ #s "Status", KEYC_ ## name ## _STATUS },		\
	{ #s "StatusLeft", KEYC_ ## name ## _STATUS_LEFT },	\
	{ #s "StatusRight", KEYC_ ## name ## _STATUS_RIGHT },	\
	{ #s "StatusDefault", KEYC_ ## name ## _STATUS_DEFAULT }, \
	{ #s "Border", KEYC_ ## name ## _BORDER }

/*
 * A single key. This can be ASCII or Unicode or one of the keys between
 * KEYC_BASE and KEYC_BASE_END.
 */
typedef unsigned long long key_code;

/* Special key codes. */
enum {
	/* Focus events. */
	KEYC_FOCUS_IN = KEYC_BASE,
	KEYC_FOCUS_OUT,

	/* "Any" key, used if not found in key table. */
	KEYC_ANY,

	/* Paste brackets. */
	KEYC_PASTE_START,
	KEYC_PASTE_END,

	/* Mouse keys. */
	KEYC_MOUSE, /* unclassified mouse event */
	KEYC_DRAGGING, /* dragging in progress */
	KEYC_DOUBLECLICK, /* double click complete */
	KEYC_MOUSE_KEY(MOUSEMOVE),
	KEYC_MOUSE_KEY(MOUSEDOWN1),
	KEYC_MOUSE_KEY(MOUSEDOWN2),
	KEYC_MOUSE_KEY(MOUSEDOWN3),
	KEYC_MOUSE_KEY(MOUSEUP1),
	KEYC_MOUSE_KEY(MOUSEUP2),
	KEYC_MOUSE_KEY(MOUSEUP3),
	KEYC_MOUSE_KEY(MOUSEDRAG1),
	KEYC_MOUSE_KEY(MOUSEDRAG2),
	KEYC_MOUSE_KEY(MOUSEDRAG3),
	KEYC_MOUSE_KEY(MOUSEDRAGEND1),
	KEYC_MOUSE_KEY(MOUSEDRAGEND2),
	KEYC_MOUSE_KEY(MOUSEDRAGEND3),
	KEYC_MOUSE_KEY(WHEELUP),
	KEYC_MOUSE_KEY(WHEELDOWN),
	KEYC_MOUSE_KEY(SECONDCLICK1),
	KEYC_MOUSE_KEY(SECONDCLICK2),
	KEYC_MOUSE_KEY(SECONDCLICK3),
	KEYC_MOUSE_KEY(DOUBLECLICK1),
	KEYC_MOUSE_KEY(DOUBLECLICK2),
	KEYC_MOUSE_KEY(DOUBLECLICK3),
	KEYC_MOUSE_KEY(TRIPLECLICK1),
	KEYC_MOUSE_KEY(TRIPLECLICK2),
	KEYC_MOUSE_KEY(TRIPLECLICK3),

	/* Backspace key. */
	KEYC_BSPACE,

	/* Function keys. */
	KEYC_F1,
	KEYC_F2,
	KEYC_F3,
	KEYC_F4,
	KEYC_F5,
	KEYC_F6,
	KEYC_F7,
	KEYC_F8,
	KEYC_F9,
	KEYC_F10,
	KEYC_F11,
	KEYC_F12,
	KEYC_IC,
	KEYC_DC,
	KEYC_HOME,
	KEYC_END,
	KEYC_NPAGE,
	KEYC_PPAGE,
	KEYC_BTAB,

	/* Arrow keys. */
	KEYC_UP,
	KEYC_DOWN,
	KEYC_LEFT,
	KEYC_RIGHT,

	/* Numeric keypad. */
	KEYC_KP_SLASH,
	KEYC_KP_STAR,
	KEYC_KP_MINUS,
	KEYC_KP_SEVEN,
	KEYC_KP_EIGHT,
	KEYC_KP_NINE,
	KEYC_KP_PLUS,
	KEYC_KP_FOUR,
	KEYC_KP_FIVE,
	KEYC_KP_SIX,
	KEYC_KP_ONE,
	KEYC_KP_TWO,
	KEYC_KP_THREE,
	KEYC_KP_ENTER,
	KEYC_KP_ZERO,
	KEYC_KP_PERIOD,

	/* End of special keys. */
	KEYC_BASE_END
};

/* Termcap codes. */
enum tty_code_code {
	TTYC_ACSC,
	TTYC_AM,
	TTYC_AX,
	TTYC_BCE,
	TTYC_BEL,
	TTYC_BIDI,
	TTYC_BLINK,
	TTYC_BOLD,
	TTYC_CIVIS,
	TTYC_CLEAR,
	TTYC_CLMG,
	TTYC_CMG,
	TTYC_CNORM,
	TTYC_COLORS,
	TTYC_CR,
	TTYC_CS,
	TTYC_CSR,
	TTYC_CUB,
	TTYC_CUB1,
	TTYC_CUD,
	TTYC_CUD1,
	TTYC_CUF,
	TTYC_CUF1,
	TTYC_CUP,
	TTYC_CUU,
	TTYC_CUU1,
	TTYC_CVVIS,
	TTYC_DCH,
	TTYC_DCH1,
	TTYC_DIM,
	TTYC_DL,
	TTYC_DL1,
	TTYC_DSBP,
	TTYC_DSEKS,
	TTYC_DSFCS,
	TTYC_DSMG,
	TTYC_E3,
	TTYC_ECH,
	TTYC_ED,
	TTYC_EL,
	TTYC_EL1,
	TTYC_ENACS,
	TTYC_ENBP,
	TTYC_ENEKS,
	TTYC_ENFCS,
	TTYC_ENMG,
	TTYC_FSL,
	TTYC_HOME,
	TTYC_HPA,
	TTYC_ICH,
	TTYC_ICH1,
	TTYC_IL,
	TTYC_IL1,
	TTYC_INDN,
	TTYC_INVIS,
	TTYC_KCBT,
	TTYC_KCUB1,
	TTYC_KCUD1,
	TTYC_KCUF1,
	TTYC_KCUU1,
	TTYC_KDC2,
	TTYC_KDC3,
	TTYC_KDC4,
	TTYC_KDC5,
	TTYC_KDC6,
	TTYC_KDC7,
	TTYC_KDCH1,
	TTYC_KDN2,
	TTYC_KDN3,
	TTYC_KDN4,
	TTYC_KDN5,
	TTYC_KDN6,
	TTYC_KDN7,
	TTYC_KEND,
	TTYC_KEND2,
	TTYC_KEND3,
	TTYC_KEND4,
	TTYC_KEND5,
	TTYC_KEND6,
	TTYC_KEND7,
	TTYC_KF1,
	TTYC_KF10,
	TTYC_KF11,
	TTYC_KF12,
	TTYC_KF13,
	TTYC_KF14,
	TTYC_KF15,
	TTYC_KF16,
	TTYC_KF17,
	TTYC_KF18,
	TTYC_KF19,
	TTYC_KF2,
	TTYC_KF20,
	TTYC_KF21,
	TTYC_KF22,
	TTYC_KF23,
	TTYC_KF24,
	TTYC_KF25,
	TTYC_KF26,
	TTYC_KF27,
	TTYC_KF28,
	TTYC_KF29,
	TTYC_KF3,
	TTYC_KF30,
	TTYC_KF31,
	TTYC_KF32,
	TTYC_KF33,
	TTYC_KF34,
	TTYC_KF35,
	TTYC_KF36,
	TTYC_KF37,
	TTYC_KF38,
	TTYC_KF39,
	TTYC_KF4,
	TTYC_KF40,
	TTYC_KF41,
	TTYC_KF42,
	TTYC_KF43,
	TTYC_KF44,
	TTYC_KF45,
	TTYC_KF46,
	TTYC_KF47,
	TTYC_KF48,
	TTYC_KF49,
	TTYC_KF5,
	TTYC_KF50,
	TTYC_KF51,
	TTYC_KF52,
	TTYC_KF53,
	TTYC_KF54,
	TTYC_KF55,
	TTYC_KF56,
	TTYC_KF57,
	TTYC_KF58,
	TTYC_KF59,
	TTYC_KF6,
	TTYC_KF60,
	TTYC_KF61,
	TTYC_KF62,
	TTYC_KF63,
	TTYC_KF7,
	TTYC_KF8,
	TTYC_KF9,
	TTYC_KHOM2,
	TTYC_KHOM3,
	TTYC_KHOM4,
	TTYC_KHOM5,
	TTYC_KHOM6,
	TTYC_KHOM7,
	TTYC_KHOME,
	TTYC_KIC2,
	TTYC_KIC3,
	TTYC_KIC4,
	TTYC_KIC5,
	TTYC_KIC6,
	TTYC_KIC7,
	TTYC_KICH1,
	TTYC_KIND,
	TTYC_KLFT2,
	TTYC_KLFT3,
	TTYC_KLFT4,
	TTYC_KLFT5,
	TTYC_KLFT6,
	TTYC_KLFT7,
	TTYC_KMOUS,
	TTYC_KNP,
	TTYC_KNXT2,
	TTYC_KNXT3,
	TTYC_KNXT4,
	TTYC_KNXT5,
	TTYC_KNXT6,
	TTYC_KNXT7,
	TTYC_KPP,
	TTYC_KPRV2,
	TTYC_KPRV3,
	TTYC_KPRV4,
	TTYC_KPRV5,
	TTYC_KPRV6,
	TTYC_KPRV7,
	TTYC_KRI,
	TTYC_KRIT2,
	TTYC_KRIT3,
	TTYC_KRIT4,
	TTYC_KRIT5,
	TTYC_KRIT6,
	TTYC_KRIT7,
	TTYC_KUP2,
	TTYC_KUP3,
	TTYC_KUP4,
	TTYC_KUP5,
	TTYC_KUP6,
	TTYC_KUP7,
	TTYC_MS,
	TTYC_OL,
	TTYC_OP,
	TTYC_RECT,
	TTYC_REV,
	TTYC_RGB,
	TTYC_RI,
	TTYC_RIN,
	TTYC_RMACS,
	TTYC_RMCUP,
	TTYC_RMKX,
	TTYC_SE,
	TTYC_SETAB,
	TTYC_SETAF,
	TTYC_SETAL,
	TTYC_SETRGBB,
	TTYC_SETRGBF,
	TTYC_SETULC,
	TTYC_SGR0,
	TTYC_SITM,
	TTYC_SMACS,
	TTYC_SMCUP,
	TTYC_SMKX,
	TTYC_SMOL,
	TTYC_SMSO,
	TTYC_SMUL,
	TTYC_SMULX,
	TTYC_SMXX,
	TTYC_SXL,
	TTYC_SS,
	TTYC_SYNC,
	TTYC_TC,
	TTYC_TSL,
	TTYC_U8,
	TTYC_VPA,
	TTYC_XT
};

/* Character classes. */
#define WHITESPACE " "

/* Mode keys. */
#define MODEKEY_EMACS 0
#define MODEKEY_VI 1

/* Modes. */
#define MODE_CURSOR 0x1
#define MODE_INSERT 0x2
#define MODE_KCURSOR 0x4
#define MODE_KKEYPAD 0x8
#define MODE_WRAP 0x10
#define MODE_MOUSE_STANDARD 0x20
#define MODE_MOUSE_BUTTON 0x40
#define MODE_CURSOR_BLINKING 0x80
#define MODE_MOUSE_UTF8 0x100
#define MODE_MOUSE_SGR 0x200
#define MODE_BRACKETPASTE 0x400
#define MODE_FOCUSON 0x800
#define MODE_MOUSE_ALL 0x1000
#define MODE_ORIGIN 0x2000
#define MODE_CRLF 0x4000
#define MODE_KEXTENDED 0x8000
#define MODE_CURSOR_VERY_VISIBLE 0x10000

#define ALL_MODES 0xffffff
#define ALL_MOUSE_MODES (MODE_MOUSE_STANDARD|MODE_MOUSE_BUTTON|MODE_MOUSE_ALL)
#define MOTION_MOUSE_MODES (MODE_MOUSE_BUTTON|MODE_MOUSE_ALL)
#define CURSOR_MODES (MODE_CURSOR|MODE_CURSOR_BLINKING|MODE_CURSOR_VERY_VISIBLE)

/* A single UTF-8 character. */
typedef u_int utf8_char;

/*
 * An expanded UTF-8 character. UTF8_SIZE must be big enough to hold combining
 * characters as well. It can't be more than 32 bytes without changes to how
 * characters are stored.
 */
#define UTF8_SIZE 21
struct utf8_data {
	u_char	data[UTF8_SIZE];

	u_char	have;
	u_char	size;

	u_char	width;	/* 0xff if invalid */
};
enum utf8_state {
	UTF8_MORE,
	UTF8_DONE,
	UTF8_ERROR
};

/* Colour flags. */
#define COLOUR_FLAG_256 0x01000000
#define COLOUR_FLAG_RGB 0x02000000

/* Special colours. */
#define COLOUR_DEFAULT(c) ((c) == 8 || (c) == 9)

/* Replacement palette. */
struct colour_palette {
	int	 fg;
	int	 bg;

	int	*palette;
	int	*default_palette;
};

/* Grid attributes. Anything above 0xff is stored in an extended cell. */
#define GRID_ATTR_BRIGHT 0x1
#define GRID_ATTR_DIM 0x2
#define GRID_ATTR_UNDERSCORE 0x4
#define GRID_ATTR_BLINK 0x8
#define GRID_ATTR_REVERSE 0x10
#define GRID_ATTR_HIDDEN 0x20
#define GRID_ATTR_ITALICS 0x40
#define GRID_ATTR_CHARSET 0x80	/* alternative character set */
#define GRID_ATTR_STRIKETHROUGH 0x100
#define GRID_ATTR_UNDERSCORE_2 0x200
#define GRID_ATTR_UNDERSCORE_3 0x400
#define GRID_ATTR_UNDERSCORE_4 0x800
#define GRID_ATTR_UNDERSCORE_5 0x1000
#define GRID_ATTR_OVERLINE 0x2000

/* All underscore attributes. */
#define GRID_ATTR_ALL_UNDERSCORE \
	(GRID_ATTR_UNDERSCORE|	 \
	 GRID_ATTR_UNDERSCORE_2| \
	 GRID_ATTR_UNDERSCORE_3| \
	 GRID_ATTR_UNDERSCORE_4| \
	 GRID_ATTR_UNDERSCORE_5)

/* Grid flags. */
#define GRID_FLAG_FG256 0x1
#define GRID_FLAG_BG256 0x2
#define GRID_FLAG_PADDING 0x4
#define GRID_FLAG_EXTENDED 0x8
#define GRID_FLAG_SELECTED 0x10
#define GRID_FLAG_NOPALETTE 0x20
#define GRID_FLAG_CLEARED 0x40

/* Grid line flags. */
#define GRID_LINE_WRAPPED 0x1
#define GRID_LINE_EXTENDED 0x2
#define GRID_LINE_DEAD 0x4

/* Grid cell data. */
struct grid_cell {
	struct utf8_data	data;
	u_short			attr;
	u_char			flags;
	int			fg;
	int			bg;
	int			us;
};

/* Grid extended cell entry. */
struct grid_extd_entry {
	utf8_char		data;
	u_short			attr;
	u_char			flags;
	int			fg;
	int			bg;
	int			us;
} __packed;

/* Grid cell entry. */
struct grid_cell_entry {
	u_char			flags;
	union {
		u_int		offset;
		struct {
			u_char	attr;
			u_char	fg;
			u_char	bg;
			u_char	data;
		} data;
	};
} __packed;

/* Grid line. */
struct grid_line {
	u_int			 cellused;
	u_int			 cellsize;
	struct grid_cell_entry	*celldata;

	u_int			 extdsize;
	struct grid_extd_entry	*extddata;

	int			 flags;
} __packed;

/* Entire grid of cells. */
struct grid {
	int			 flags;
#define GRID_HISTORY 0x1 /* scroll lines into history */

	u_int			 sx;
	u_int			 sy;

	u_int			 hscrolled;
	u_int			 hsize;
	u_int			 hlimit;

	struct grid_line	*linedata;
};

/* Virtual cursor in a grid. */
struct grid_reader {
	struct grid	*gd;
	u_int		 cx;
	u_int		 cy;
};

/* Style alignment. */
enum style_align {
	STYLE_ALIGN_DEFAULT,
	STYLE_ALIGN_LEFT,
	STYLE_ALIGN_CENTRE,
	STYLE_ALIGN_RIGHT,
	STYLE_ALIGN_ABSOLUTE_CENTRE
};

/* Style list. */
enum style_list {
	STYLE_LIST_OFF,
	STYLE_LIST_ON,
	STYLE_LIST_FOCUS,
	STYLE_LIST_LEFT_MARKER,
	STYLE_LIST_RIGHT_MARKER,
};

/* Style range. */
enum style_range_type {
	STYLE_RANGE_NONE,
	STYLE_RANGE_LEFT,
	STYLE_RANGE_RIGHT,
	STYLE_RANGE_WINDOW
};
struct style_range {
	enum style_range_type	 type;
	u_int			 argument;

	u_int			 start;
	u_int			 end; /* not included */

	TAILQ_ENTRY(style_range) entry;
};
TAILQ_HEAD(style_ranges, style_range);

/* Style default. */
enum style_default_type {
	STYLE_DEFAULT_BASE,
	STYLE_DEFAULT_PUSH,
	STYLE_DEFAULT_POP
};

/* Style option. */
struct style {
	struct grid_cell	gc;
	int			ignore;

	int			fill;
	enum style_align	align;
	enum style_list		list;

	enum style_range_type	range_type;
	u_int			range_argument;

	enum style_default_type	default_type;
};

/* Cursor style. */
enum screen_cursor_style {
	SCREEN_CURSOR_DEFAULT,
	SCREEN_CURSOR_BLOCK,
	SCREEN_CURSOR_UNDERLINE,
	SCREEN_CURSOR_BAR
};

/* Virtual screen. */
struct screen_sel;
struct screen_titles;
struct screen {
	char				*title;
	char				*path;
	struct screen_titles		*titles;

	struct grid			*grid;	  /* grid data */

	u_int				 cx;	  /* cursor x */
	u_int				 cy;	  /* cursor y */

	enum screen_cursor_style	 cstyle;  /* cursor style */
	char				*ccolour; /* cursor colour */

	u_int				 rupper;  /* scroll region top */
	u_int				 rlower;  /* scroll region bottom */

	int				 mode;

	u_int				 saved_cx;
	u_int				 saved_cy;
	struct grid			*saved_grid;
	struct grid_cell		 saved_cell;
	int				 saved_flags;

	bitstr_t			*tabs;
	struct screen_sel		*sel;

	struct screen_write_cline	*write_list;
};

/* Screen write context. */
typedef void (*screen_write_init_ctx_cb)(struct screen_write_ctx *,
    struct tty_ctx *);
struct screen_write_ctx {
	struct window_pane		*wp;
	struct screen			*s;

	int				 flags;
#define SCREEN_WRITE_SYNC 0x1
#define SCREEN_WRITE_ZWJ 0x2

	screen_write_init_ctx_cb	 init_ctx_cb;
	void				*arg;

	struct screen_write_citem	*item;
	u_int				 scrolled;
	u_int				 bg;
};

/* Screen redraw context. */
struct screen_redraw_ctx {
	struct client	*c;

	u_int		 statuslines;
	int		 statustop;

	int		 pane_status;
	int		 pane_lines;

	struct grid_cell no_pane_gc;
	int		 no_pane_gc_set;

	u_int		 sx;
	u_int		 sy;
	u_int		 ox;
	u_int		 oy;
};

/* Screen size. */
#define screen_size_x(s) ((s)->grid->sx)
#define screen_size_y(s) ((s)->grid->sy)
#define screen_hsize(s) ((s)->grid->hsize)
#define screen_hlimit(s) ((s)->grid->hlimit)

/* Menu. */
struct menu_item {
	const char	*name;
	key_code	 key;
	const char	*command;
};
struct menu {
	const char		*title;
	struct menu_item	*items;
	u_int			 count;
	u_int			 width;
};
typedef void (*menu_choice_cb)(struct menu *, u_int, key_code, void *);

/*
 * Window mode. Windows can be in several modes and this is used to call the
 * right function to handle input and output.
 */
struct window_mode_entry;
struct window_mode {
	const char	*name;
	const char	*default_format;

	struct screen	*(*init)(struct window_mode_entry *,
			     struct cmd_find_state *, struct args *);
	void		 (*free)(struct window_mode_entry *);
	void		 (*resize)(struct window_mode_entry *, u_int, u_int);
	void		 (*update)(struct window_mode_entry *);
	void		 (*key)(struct window_mode_entry *, struct client *,
			     struct session *, struct winlink *, key_code,
			     struct mouse_event *);

	const char	*(*key_table)(struct window_mode_entry *);
	void		 (*command)(struct window_mode_entry *, struct client *,
			     struct session *, struct winlink *, struct args *,
			     struct mouse_event *);
	void		 (*formats)(struct window_mode_entry *,
			     struct format_tree *);
};

/* Active window mode. */
struct window_mode_entry {
	struct window_pane		*wp;
	struct window_pane		*swp;

	const struct window_mode	*mode;
	void				*data;

	struct screen			*screen;
	u_int				 prefix;

	TAILQ_ENTRY(window_mode_entry)	 entry;
};

/* Offsets into pane buffer. */
struct window_pane_offset {
	size_t	used;
};

/* Queued pane resize. */
struct window_pane_resize {
	u_int				sx;
	u_int				sy;

	u_int				osx;
	u_int				osy;

	TAILQ_ENTRY(window_pane_resize)	entry;
};
TAILQ_HEAD(window_pane_resizes, window_pane_resize);

/* Child window structure. */
struct window_pane {
	u_int		 id;
	u_int		 active_point;

	struct window	*window;
	struct options	*options;

	struct layout_cell *layout_cell;
	struct layout_cell *saved_layout_cell;

	u_int		 sx;
	u_int		 sy;

	u_int		 xoff;
	u_int		 yoff;

	int		 flags;
#define PANE_REDRAW 0x1
#define PANE_DROP 0x2
#define PANE_FOCUSED 0x4
/* 0x8 unused */
/* 0x10 unused */
/* 0x20 unused */
#define PANE_INPUTOFF 0x40
#define PANE_CHANGED 0x80
#define PANE_EXITED 0x100
#define PANE_STATUSREADY 0x200
#define PANE_STATUSDRAWN 0x400
#define PANE_EMPTY 0x800
#define PANE_STYLECHANGED 0x1000

	int		 argc;
	char	       **argv;
	char		*shell;
	char		*cwd;

	pid_t		 pid;
	char		 tty[TTY_NAME_MAX];
	int		 status;

	int		 fd;
	struct bufferevent *event;

	struct window_pane_offset offset;
	size_t		 base_offset;

	struct window_pane_resizes resize_queue;
	struct event	 resize_timer;

	struct input_ctx *ictx;

	struct grid_cell cached_gc;
	struct grid_cell cached_active_gc;
	struct colour_palette palette;

	int		 pipe_fd;
	struct bufferevent *pipe_event;
	struct window_pane_offset pipe_offset;

	struct screen	*screen;
	struct screen	 base;

	struct screen	 status_screen;
	size_t		 status_size;

	TAILQ_HEAD(, window_mode_entry) modes;

	char		*searchstr;
	int		 searchregex;

	int		 border_gc_set;
	struct grid_cell border_gc;

	TAILQ_ENTRY(window_pane) entry;
	RB_ENTRY(window_pane) tree_entry;
};
TAILQ_HEAD(window_panes, window_pane);
RB_HEAD(window_pane_tree, window_pane);

/* Window structure. */
struct window {
	u_int		 id;
	void		*latest;

	char		*name;
	struct event	 name_event;
	struct timeval	 name_time;

	struct event	 alerts_timer;
	struct event	 offset_timer;

	struct timeval	 activity_time;

	struct window_pane *active;
	struct window_pane *last;
	struct window_panes panes;

	int		 lastlayout;
	struct layout_cell *layout_root;
	struct layout_cell *saved_layout_root;
	char		*old_layout;

	u_int		 sx;
	u_int		 sy;
	u_int		 manual_sx;
	u_int		 manual_sy;
	u_int		 xpixel;
	u_int		 ypixel;

	u_int		 new_sx;
	u_int		 new_sy;
	u_int		 new_xpixel;
	u_int		 new_ypixel;

	int		 flags;
#define WINDOW_BELL 0x1
#define WINDOW_ACTIVITY 0x2
#define WINDOW_SILENCE 0x4
#define WINDOW_ZOOMED 0x8
#define WINDOW_WASZOOMED 0x10
#define WINDOW_RESIZE 0x20
#define WINDOW_ALERTFLAGS (WINDOW_BELL|WINDOW_ACTIVITY|WINDOW_SILENCE)

	int		 alerts_queued;
	TAILQ_ENTRY(window) alerts_entry;

	struct options	*options;

	u_int		 references;
	TAILQ_HEAD(, winlink) winlinks;

	RB_ENTRY(window) entry;
};
RB_HEAD(windows, window);

/* Entry on local window list. */
struct winlink {
	int		 idx;
	struct session	*session;
	struct window	*window;

	int		 flags;
#define WINLINK_BELL 0x1
#define WINLINK_ACTIVITY 0x2
#define WINLINK_SILENCE 0x4
#define WINLINK_ALERTFLAGS (WINLINK_BELL|WINLINK_ACTIVITY|WINLINK_SILENCE)

	RB_ENTRY(winlink) entry;
	TAILQ_ENTRY(winlink) wentry;
	TAILQ_ENTRY(winlink) sentry;
};
RB_HEAD(winlinks, winlink);
TAILQ_HEAD(winlink_stack, winlink);

/* Window size option. */
#define WINDOW_SIZE_LARGEST 0
#define WINDOW_SIZE_SMALLEST 1
#define WINDOW_SIZE_MANUAL 2
#define WINDOW_SIZE_LATEST 3

/* Pane border status option. */
#define PANE_STATUS_OFF 0
#define PANE_STATUS_TOP 1
#define PANE_STATUS_BOTTOM 2

/* Pane border lines option. */
#define PANE_LINES_SINGLE 0
#define PANE_LINES_DOUBLE 1
#define PANE_LINES_HEAVY 2
#define PANE_LINES_SIMPLE 3
#define PANE_LINES_NUMBER 4

/* Layout direction. */
enum layout_type {
	LAYOUT_LEFTRIGHT,
	LAYOUT_TOPBOTTOM,
	LAYOUT_WINDOWPANE
};

/* Layout cells queue. */
TAILQ_HEAD(layout_cells, layout_cell);

/* Layout cell. */
struct layout_cell {
	enum layout_type type;

	struct layout_cell *parent;

	u_int		 sx;
	u_int		 sy;

	u_int		 xoff;
	u_int		 yoff;

	struct window_pane *wp;
	struct layout_cells cells;

	TAILQ_ENTRY(layout_cell) entry;
};

/* Environment variable. */
struct environ_entry {
	char		*name;
	char		*value;

	int		 flags;
#define ENVIRON_HIDDEN 0x1

	RB_ENTRY(environ_entry) entry;
};

/* Client session. */
struct session_group {
	const char		*name;
	TAILQ_HEAD(, session)	 sessions;

	RB_ENTRY(session_group)	 entry;
};
RB_HEAD(session_groups, session_group);

struct session {
	u_int		 id;

	char		*name;
	const char	*cwd;

	struct timeval	 creation_time;
	struct timeval	 last_attached_time;
	struct timeval	 activity_time;
	struct timeval	 last_activity_time;

	struct event	 lock_timer;

	struct winlink	*curw;
	struct winlink_stack lastw;
	struct winlinks	 windows;

	int		 statusat;
	u_int		 statuslines;

	struct options	*options;

#define SESSION_PASTING 0x1
#define SESSION_ALERTED 0x2
	int		 flags;

	u_int		 attached;

	struct termios	*tio;

	struct environ	*environ;

	int		 references;

	TAILQ_ENTRY(session) gentry;
	RB_ENTRY(session)    entry;
};
RB_HEAD(sessions, session);

/* Mouse button masks. */
#define MOUSE_MASK_BUTTONS 3
#define MOUSE_MASK_SHIFT 4
#define MOUSE_MASK_META 8
#define MOUSE_MASK_CTRL 16
#define MOUSE_MASK_DRAG 32
#define MOUSE_MASK_WHEEL 64
#define MOUSE_MASK_MODIFIERS (MOUSE_MASK_SHIFT|MOUSE_MASK_META|MOUSE_MASK_CTRL)

/* Mouse wheel states. */
#define MOUSE_WHEEL_UP 0
#define MOUSE_WHEEL_DOWN 1

/* Mouse helpers. */
#define MOUSE_BUTTONS(b) ((b) & MOUSE_MASK_BUTTONS)
#define MOUSE_WHEEL(b) ((b) & MOUSE_MASK_WHEEL)
#define MOUSE_DRAG(b) ((b) & MOUSE_MASK_DRAG)
#define MOUSE_RELEASE(b) (((b) & MOUSE_MASK_BUTTONS) == 3)

/* Mouse input. */
struct mouse_event {
	int		valid;
	int		ignore;

	key_code	key;

	int		statusat;
	u_int		statuslines;

	u_int		x;
	u_int		y;
	u_int		b;

	u_int		lx;
	u_int		ly;
	u_int		lb;

	u_int		ox;
	u_int		oy;

	int		s;
	int		w;
	int		wp;

	u_int		sgr_type;
	u_int		sgr_b;
};

/* Key event. */
struct key_event {
	key_code		key;
	struct mouse_event	m;
};

/* Terminal definition. */
struct tty_term {
	char		*name;
	struct tty	*tty;
	int		 features;

	char		 acs[UCHAR_MAX + 1][2];

	struct tty_code	*codes;

#define TERM_256COLOURS 0x1
#define TERM_NOAM 0x2
#define TERM_DECSLRM 0x4
#define TERM_DECFRA 0x8
#define TERM_RGBCOLOURS 0x10
<<<<<<< HEAD
#define TERM_SIXEL 0x20
=======
#define TERM_VT100LIKE 0x20
>>>>>>> fed7b29c
	int		 flags;

	LIST_ENTRY(tty_term) entry;
};
LIST_HEAD(tty_terms, tty_term);

/* Client terminal. */
struct tty {
	struct client	*client;
	struct event	 start_timer;

	u_int		 sx;
	u_int		 sy;
	u_int		 xpixel;
	u_int		 ypixel;

	u_int		 cx;
	u_int		 cy;
	enum screen_cursor_style cstyle;
	char		*ccolour;

	int		 oflag;
	u_int		 oox;
	u_int		 ooy;
	u_int		 osx;
	u_int		 osy;

	int		 mode;

	u_int		 rlower;
	u_int		 rupper;

	u_int		 rleft;
	u_int		 rright;

	struct event	 event_in;
	struct evbuffer	*in;
	struct event	 event_out;
	struct evbuffer	*out;
	struct event	 timer;
	size_t		 discarded;

	struct termios	 tio;

	struct grid_cell cell;
	struct grid_cell last_cell;

#define TTY_NOCURSOR 0x1
#define TTY_FREEZE 0x2
#define TTY_TIMER 0x4
/* 0x8 unused */
#define TTY_STARTED 0x10
#define TTY_OPENED 0x20
/* 0x40 unused */
#define TTY_BLOCK 0x80
#define TTY_HAVEDA 0x100
<<<<<<< HEAD
#define TTY_HAVEDSR 0x200
#define TTY_NOBLOCK 0x400
=======
#define TTY_HAVEXDA 0x200
#define TTY_SYNCING 0x400
>>>>>>> fed7b29c
	int		 flags;

	struct tty_term	*term;

	u_int		 mouse_last_x;
	u_int		 mouse_last_y;
	u_int		 mouse_last_b;
	int		 mouse_drag_flag;
	void		(*mouse_drag_update)(struct client *,
			    struct mouse_event *);
	void		(*mouse_drag_release)(struct client *,
			    struct mouse_event *);

	struct event	 key_timer;
	struct tty_key	*key_tree;
};

/* Terminal command context. */
typedef void (*tty_ctx_redraw_cb)(const struct tty_ctx *);
typedef int (*tty_ctx_set_client_cb)(struct tty_ctx *, struct client *);
struct tty_ctx {
	struct screen		*s;

	tty_ctx_redraw_cb	 redraw_cb;
	tty_ctx_set_client_cb	 set_client_cb;
	void			*arg;

	const struct grid_cell	*cell;
	int			 wrapped;

	u_int			 num;
	void			*ptr;
	int			 more;

	/*
	 * Cursor and region position before the screen was updated - this is
	 * where the command should be applied; the values in the screen have
	 * already been updated.
	 */
	u_int		 ocx;
	u_int		 ocy;

	u_int		 orupper;
	u_int		 orlower;

	/* Target region (usually pane) offset and size. */
	u_int		 xoff;
	u_int		 yoff;
	u_int		 rxoff;
	u_int		 ryoff;
	u_int		 sx;
	u_int		 sy;

	/* The background colour used for clearing (erasing). */
	u_int		 bg;

	/* The default colours and palette. */
	struct grid_cell defaults;
	struct colour_palette *palette;

	/* Containing region (usually window) offset and size. */
	int		 bigger;
	u_int		 wox;
	u_int		 woy;
	u_int		 wsx;
	u_int		 wsy;
};

/* Saved message entry. */
struct message_entry {
	char				*msg;
	u_int				 msg_num;
	struct timeval			 msg_time;

	TAILQ_ENTRY(message_entry)	 entry;
};
TAILQ_HEAD(message_list, message_entry);

/* Argument type. */
enum args_type {
	ARGS_NONE,
	ARGS_STRING,
	ARGS_COMMANDS
};

/* Argument value. */
struct args_value {
	enum args_type		 type;
	union {
		char		*string;
		struct cmd_list	*cmdlist;
	};
	char			*cached;
	TAILQ_ENTRY(args_value)	 entry;
};

/* Arguments set. */
struct args_entry;
RB_HEAD(args_tree, args_entry);

/* Arguments parsing type. */
enum args_parse_type {
	ARGS_PARSE_INVALID,
	ARGS_PARSE_STRING,
	ARGS_PARSE_COMMANDS_OR_STRING,
	ARGS_PARSE_COMMANDS
};

/* Arguments parsing state. */
typedef enum args_parse_type (*args_parse_cb)(struct args *, u_int, char **);
struct args_parse {
	const char	*template;
	int		 lower;
	int		 upper;
	args_parse_cb	 cb;
};

/* Command find structures. */
enum cmd_find_type {
	CMD_FIND_PANE,
	CMD_FIND_WINDOW,
	CMD_FIND_SESSION,
};
struct cmd_find_state {
	int			 flags;
	struct cmd_find_state	*current;

	struct session		*s;
	struct winlink		*wl;
	struct window		*w;
	struct window_pane	*wp;
	int			 idx;
};

/* Command find flags. */
#define CMD_FIND_PREFER_UNATTACHED 0x1
#define CMD_FIND_QUIET 0x2
#define CMD_FIND_WINDOW_INDEX 0x4
#define CMD_FIND_DEFAULT_MARKED 0x8
#define CMD_FIND_EXACT_SESSION 0x10
#define CMD_FIND_EXACT_WINDOW 0x20
#define CMD_FIND_CANFAIL 0x40

/* List of commands. */
struct cmd_list {
	int		 references;
	u_int		 group;
	struct cmds	*list;
};

/* Command return values. */
enum cmd_retval {
	CMD_RETURN_ERROR = -1,
	CMD_RETURN_NORMAL = 0,
	CMD_RETURN_WAIT,
	CMD_RETURN_STOP
};

/* Command parse result. */
enum cmd_parse_status {
	CMD_PARSE_ERROR,
	CMD_PARSE_SUCCESS
};
struct cmd_parse_result {
	enum cmd_parse_status	 status;
	struct cmd_list		*cmdlist;
	char			*error;
};
struct cmd_parse_input {
	int			 flags;
#define CMD_PARSE_QUIET 0x1
#define CMD_PARSE_PARSEONLY 0x2
#define CMD_PARSE_NOALIAS 0x4
#define CMD_PARSE_VERBOSE 0x8
#define CMD_PARSE_ONEGROUP 0x10

	const char		*file;
	u_int			 line;

	struct cmdq_item	*item;
	struct client		*c;
	struct cmd_find_state	 fs;
};

/* Command queue flags. */
#define CMDQ_STATE_REPEAT 0x1
#define CMDQ_STATE_CONTROL 0x2
#define CMDQ_STATE_NOHOOKS 0x4

/* Command queue callback. */
typedef enum cmd_retval (*cmdq_cb) (struct cmdq_item *, void *);

/* Command definition flag. */
struct cmd_entry_flag {
	char			 flag;
	enum cmd_find_type	 type;
	int			 flags;
};

/* Command definition. */
struct cmd_entry {
	const char		*name;
	const char		*alias;

	struct args_parse	 args;
	const char		*usage;

	struct cmd_entry_flag	 source;
	struct cmd_entry_flag	 target;

#define CMD_STARTSERVER 0x1
#define CMD_READONLY 0x2
#define CMD_AFTERHOOK 0x4
#define CMD_CLIENT_CFLAG 0x8
#define CMD_CLIENT_TFLAG 0x10
#define CMD_CLIENT_CANFAIL 0x20
	int		 flags;

	enum cmd_retval	 (*exec)(struct cmd *, struct cmdq_item *);
};

/* Status line. */
#define STATUS_LINES_LIMIT 5
struct status_line_entry {
	char			*expanded;
	struct style_ranges	 ranges;
};
struct status_line {
	struct event		 timer;

	struct screen		 screen;
	struct screen		*active;
	int			 references;

	struct grid_cell	 style;
	struct status_line_entry entries[STATUS_LINES_LIMIT];
};

/* Prompt type. */
#define PROMPT_NTYPES 4
enum prompt_type {
	PROMPT_TYPE_COMMAND,
	PROMPT_TYPE_SEARCH,
	PROMPT_TYPE_TARGET,
	PROMPT_TYPE_WINDOW_TARGET,
	PROMPT_TYPE_INVALID = 0xff
};

/* File in client. */
typedef void (*client_file_cb) (struct client *, const char *, int, int,
    struct evbuffer *, void *);
struct client_file {
	struct client			*c;
	struct tmuxpeer			*peer;
	struct client_files		*tree;
	int				 references;
	int				 stream;

	char				*path;
	struct evbuffer			*buffer;
	struct bufferevent		*event;

	int				 fd;
	int				 error;
	int				 closed;

	client_file_cb			 cb;
	void				*data;

	RB_ENTRY(client_file)		 entry;
};
RB_HEAD(client_files, client_file);

/* Client window. */
struct client_window {
	u_int			 window;
	struct window_pane	*pane;

	u_int			 sx;
	u_int			 sy;

	RB_ENTRY(client_window)	 entry;
};
RB_HEAD(client_windows, client_window);

/* Client connection. */
typedef int (*prompt_input_cb)(struct client *, void *, const char *, int);
typedef void (*prompt_free_cb)(void *);
typedef int (*overlay_check_cb)(struct client *, void *, u_int, u_int);
typedef struct screen *(*overlay_mode_cb)(struct client *, void *, u_int *,
	    u_int *);
typedef void (*overlay_draw_cb)(struct client *, void *,
	    struct screen_redraw_ctx *);
typedef int (*overlay_key_cb)(struct client *, void *, struct key_event *);
typedef void (*overlay_free_cb)(struct client *, void *);
typedef void (*overlay_resize_cb)(struct client *, void *);
struct client {
	const char	*name;
	struct tmuxpeer	*peer;
	struct cmdq_list *queue;

	struct client_windows windows;

	struct control_state *control_state;
	u_int		 pause_age;

	pid_t		 pid;
	int		 fd;
	int		 out_fd;
	struct event	 event;
	int		 retval;

	struct timeval	 creation_time;
	struct timeval	 activity_time;

	struct environ	*environ;
	struct format_job_tree	*jobs;

	char		*title;
	const char	*cwd;

	char		*term_name;
	int		 term_features;
	char		*term_type;
	char	       **term_caps;
	u_int		 term_ncaps;

	char		*ttyname;
	struct tty	 tty;

	size_t		 written;
	size_t		 discarded;
	size_t		 redraw;

	struct event	 repeat_timer;

	struct event	 click_timer;
	u_int		 click_button;
	struct mouse_event click_event;

	struct status_line status;

#define CLIENT_TERMINAL 0x1
#define CLIENT_LOGIN 0x2
#define CLIENT_EXIT 0x4
#define CLIENT_REDRAWWINDOW 0x8
#define CLIENT_REDRAWSTATUS 0x10
#define CLIENT_REPEAT 0x20
#define CLIENT_SUSPENDED 0x40
#define CLIENT_ATTACHED 0x80
#define CLIENT_EXITED 0x100
#define CLIENT_DEAD 0x200
#define CLIENT_REDRAWBORDERS 0x400
#define CLIENT_READONLY 0x800
#define CLIENT_NOSTARTSERVER 0x1000
#define CLIENT_CONTROL 0x2000
#define CLIENT_CONTROLCONTROL 0x4000
#define CLIENT_FOCUSED 0x8000
#define CLIENT_UTF8 0x10000
#define CLIENT_IGNORESIZE 0x20000
#define CLIENT_IDENTIFIED 0x40000
#define CLIENT_STATUSFORCE 0x80000
#define CLIENT_DOUBLECLICK 0x100000
#define CLIENT_TRIPLECLICK 0x200000
#define CLIENT_SIZECHANGED 0x400000
#define CLIENT_STATUSOFF 0x800000
#define CLIENT_REDRAWSTATUSALWAYS 0x1000000
#define CLIENT_REDRAWOVERLAY 0x2000000
#define CLIENT_CONTROL_NOOUTPUT 0x4000000
#define CLIENT_DEFAULTSOCKET 0x8000000
#define CLIENT_STARTSERVER 0x10000000
#define CLIENT_REDRAWPANES 0x20000000
#define CLIENT_NOFORK 0x40000000
#define CLIENT_ACTIVEPANE 0x80000000ULL
#define CLIENT_CONTROL_PAUSEAFTER 0x100000000ULL
#define CLIENT_CONTROL_WAITEXIT 0x200000000ULL
#define CLIENT_WINDOWSIZECHANGED 0x400000000ULL
#define CLIENT_ALLREDRAWFLAGS		\
	(CLIENT_REDRAWWINDOW|		\
	 CLIENT_REDRAWSTATUS|		\
	 CLIENT_REDRAWSTATUSALWAYS|	\
	 CLIENT_REDRAWBORDERS|		\
	 CLIENT_REDRAWOVERLAY|		\
	 CLIENT_REDRAWPANES)
#define CLIENT_UNATTACHEDFLAGS	\
	(CLIENT_DEAD|		\
	 CLIENT_SUSPENDED|	\
	 CLIENT_EXIT)
#define CLIENT_NOSIZEFLAGS	\
	(CLIENT_DEAD|		\
	 CLIENT_SUSPENDED|	\
	 CLIENT_EXIT)
	uint64_t	 flags;

	enum {
		CLIENT_EXIT_RETURN,
		CLIENT_EXIT_SHUTDOWN,
		CLIENT_EXIT_DETACH
	}		 exit_type;
	enum msgtype	 exit_msgtype;
	char		*exit_session;
	char		*exit_message;

	struct key_table *keytable;

	uint64_t	 redraw_panes;

	int		 message_ignore_keys;
	int		 message_ignore_styles;
	char		*message_string;
	struct event	 message_timer;

	char		*prompt_string;
	struct utf8_data *prompt_buffer;
	char		*prompt_last;
	size_t		 prompt_index;
	prompt_input_cb	 prompt_inputcb;
	prompt_free_cb	 prompt_freecb;
	void		*prompt_data;
	u_int		 prompt_hindex[PROMPT_NTYPES];
	enum { PROMPT_ENTRY, PROMPT_COMMAND } prompt_mode;
	struct utf8_data *prompt_saved;
#define PROMPT_SINGLE 0x1
#define PROMPT_NUMERIC 0x2
#define PROMPT_INCREMENTAL 0x4
#define PROMPT_NOFORMAT 0x8
#define PROMPT_KEY 0x10
	int		 prompt_flags;
	enum prompt_type prompt_type;

	struct session	*session;
	struct session	*last_session;

	int		 references;

	void		*pan_window;
	u_int		 pan_ox;
	u_int		 pan_oy;

	overlay_check_cb overlay_check;
	overlay_mode_cb	 overlay_mode;
	overlay_draw_cb	 overlay_draw;
	overlay_key_cb	 overlay_key;
	overlay_free_cb	 overlay_free;
	overlay_resize_cb overlay_resize;
	void		*overlay_data;
	struct event	 overlay_timer;

	struct client_files files;

	TAILQ_ENTRY(client) entry;
};
TAILQ_HEAD(clients, client);

/* Control mode subscription type. */
enum control_sub_type {
	CONTROL_SUB_SESSION,
	CONTROL_SUB_PANE,
	CONTROL_SUB_ALL_PANES,
	CONTROL_SUB_WINDOW,
	CONTROL_SUB_ALL_WINDOWS
};

/* Key binding and key table. */
struct key_binding {
	key_code		 key;
	struct cmd_list		*cmdlist;
	const char		*note;

	int			 flags;
#define KEY_BINDING_REPEAT 0x1

	RB_ENTRY(key_binding)	 entry;
};
RB_HEAD(key_bindings, key_binding);

struct key_table {
	const char		*name;
	struct key_bindings	 key_bindings;
	struct key_bindings	 default_key_bindings;

	u_int			 references;

	RB_ENTRY(key_table)	 entry;
};
RB_HEAD(key_tables, key_table);

/* Option data. */
RB_HEAD(options_array, options_array_item);
union options_value {
	char			*string;
	long long		 number;
	struct style		 style;
	struct options_array	 array;
	struct cmd_list		*cmdlist;
};

/* Option table entries. */
enum options_table_type {
	OPTIONS_TABLE_STRING,
	OPTIONS_TABLE_NUMBER,
	OPTIONS_TABLE_KEY,
	OPTIONS_TABLE_COLOUR,
	OPTIONS_TABLE_FLAG,
	OPTIONS_TABLE_CHOICE,
	OPTIONS_TABLE_COMMAND
};

#define OPTIONS_TABLE_NONE 0
#define OPTIONS_TABLE_SERVER 0x1
#define OPTIONS_TABLE_SESSION 0x2
#define OPTIONS_TABLE_WINDOW 0x4
#define OPTIONS_TABLE_PANE 0x8

#define OPTIONS_TABLE_IS_ARRAY 0x1
#define OPTIONS_TABLE_IS_HOOK 0x2
#define OPTIONS_TABLE_IS_STYLE 0x4

struct options_table_entry {
	const char		 *name;
	const char		 *alternative_name;
	enum options_table_type	  type;
	int			  scope;
	int			  flags;

	u_int			  minimum;
	u_int			  maximum;
	const char		**choices;

	const char		 *default_str;
	long long		  default_num;
	const char		**default_arr;

	const char		 *separator;
	const char		 *pattern;

	const char		 *text;
	const char		 *unit;
};

struct options_name_map {
	const char		*from;
	const char		*to;
};

/* Common command usages. */
#define CMD_TARGET_PANE_USAGE "[-t target-pane]"
#define CMD_TARGET_WINDOW_USAGE "[-t target-window]"
#define CMD_TARGET_SESSION_USAGE "[-t target-session]"
#define CMD_TARGET_CLIENT_USAGE "[-t target-client]"
#define CMD_SRCDST_PANE_USAGE "[-s src-pane] [-t dst-pane]"
#define CMD_SRCDST_WINDOW_USAGE "[-s src-window] [-t dst-window]"
#define CMD_SRCDST_SESSION_USAGE "[-s src-session] [-t dst-session]"
#define CMD_SRCDST_CLIENT_USAGE "[-s src-client] [-t dst-client]"
#define CMD_BUFFER_USAGE "[-b buffer-name]"

/* Spawn common context. */
struct spawn_context {
	struct cmdq_item	 *item;

	struct session		 *s;
	struct winlink		 *wl;
	struct client		 *tc;

	struct window_pane	 *wp0;
	struct layout_cell	 *lc;

	const char		 *name;
	char			**argv;
	int			  argc;
	struct environ		 *environ;

	int			  idx;
	const char		 *cwd;

	int			  flags;
#define SPAWN_KILL 0x1
#define SPAWN_DETACHED 0x2
#define SPAWN_RESPAWN 0x4
#define SPAWN_BEFORE 0x8
#define SPAWN_NONOTIFY 0x10
#define SPAWN_FULLSIZE 0x20
#define SPAWN_EMPTY 0x40
#define SPAWN_ZOOM 0x80
};

/* Mode tree sort order. */
struct mode_tree_sort_criteria {
	u_int	field;
	int	reversed;
};

/* tmux.c */
extern struct options	*global_options;
extern struct options	*global_s_options;
extern struct options	*global_w_options;
extern struct environ	*global_environ;
extern struct timeval	 start_time;
extern const char	*socket_path;
extern const char	*shell_command;
extern int		 ptm_fd;
extern const char	*shell_command;
int		 checkshell(const char *);
void		 setblocking(int, int);
uint64_t	 get_timer(void);
const char	*sig2name(int);
const char	*find_cwd(void);
const char	*find_home(void);
const char	*getversion(void);

/* proc.c */
struct imsg;
int	proc_send(struct tmuxpeer *, enum msgtype, int, const void *, size_t);
struct tmuxproc *proc_start(const char *);
void	proc_loop(struct tmuxproc *, int (*)(void));
void	proc_exit(struct tmuxproc *);
void	proc_set_signals(struct tmuxproc *, void(*)(int));
void	proc_clear_signals(struct tmuxproc *, int);
struct tmuxpeer *proc_add_peer(struct tmuxproc *, int,
	    void (*)(struct imsg *, void *), void *);
void	proc_remove_peer(struct tmuxpeer *);
void	proc_kill_peer(struct tmuxpeer *);
void	proc_toggle_log(struct tmuxproc *);
pid_t	proc_fork_and_daemon(int *);

/* cfg.c */
extern int cfg_finished;
extern struct client *cfg_client;
extern char **cfg_files;
extern u_int cfg_nfiles;
extern int cfg_quiet;
void	start_cfg(void);
int	load_cfg(const char *, struct client *, struct cmdq_item *, int,
	    struct cmdq_item **);
int	load_cfg_from_buffer(const void *, size_t, const char *,
	    struct client *, struct cmdq_item *, int, struct cmdq_item **);
void printflike(1, 2) cfg_add_cause(const char *, ...);
void	cfg_print_causes(struct cmdq_item *);
void	cfg_show_causes(struct session *);

/* paste.c */
struct paste_buffer;
const char	*paste_buffer_name(struct paste_buffer *);
u_int		 paste_buffer_order(struct paste_buffer *);
time_t		 paste_buffer_created(struct paste_buffer *);
const char	*paste_buffer_data(struct paste_buffer *, size_t *);
struct paste_buffer *paste_walk(struct paste_buffer *);
struct paste_buffer *paste_get_top(const char **);
struct paste_buffer *paste_get_name(const char *);
void		 paste_free(struct paste_buffer *);
void		 paste_add(const char *, char *, size_t);
int		 paste_rename(const char *, const char *, char **);
int		 paste_set(char *, size_t, const char *, char **);
void		 paste_replace(struct paste_buffer *, char *, size_t);
char		*paste_make_sample(struct paste_buffer *);

/* format.c */
#define FORMAT_STATUS 0x1
#define FORMAT_FORCE 0x2
#define FORMAT_NOJOBS 0x4
#define FORMAT_VERBOSE 0x8
#define FORMAT_NONE 0
#define FORMAT_PANE 0x80000000U
#define FORMAT_WINDOW 0x40000000U
struct format_tree;
struct format_modifier;
typedef void *(*format_cb)(struct format_tree *);
void		 format_tidy_jobs(void);
const char	*format_skip(const char *, const char *);
int		 format_true(const char *);
struct format_tree *format_create(struct client *, struct cmdq_item *, int,
		     int);
void		 format_free(struct format_tree *);
void		 format_merge(struct format_tree *, struct format_tree *);
struct window_pane *format_get_pane(struct format_tree *);
void printflike(3, 4) format_add(struct format_tree *, const char *,
		     const char *, ...);
void		 format_add_tv(struct format_tree *, const char *,
		     struct timeval *);
void		 format_add_cb(struct format_tree *, const char *, format_cb);
void		 format_log_debug(struct format_tree *, const char *);
void		 format_each(struct format_tree *, void (*)(const char *,
		     const char *, void *), void *);
char		*format_expand_time(struct format_tree *, const char *);
char		*format_expand(struct format_tree *, const char *);
char		*format_single(struct cmdq_item *, const char *,
		     struct client *, struct session *, struct winlink *,
		     struct window_pane *);
char		*format_single_from_state(struct cmdq_item *, const char *,
		    struct client *, struct cmd_find_state *);
char		*format_single_from_target(struct cmdq_item *, const char *);
struct format_tree *format_create_defaults(struct cmdq_item *, struct client *,
		     struct session *, struct winlink *, struct window_pane *);
struct format_tree *format_create_from_state(struct cmdq_item *,
		     struct client *, struct cmd_find_state *);
struct format_tree *format_create_from_target(struct cmdq_item *);
void		 format_defaults(struct format_tree *, struct client *,
		     struct session *, struct winlink *, struct window_pane *);
void		 format_defaults_window(struct format_tree *, struct window *);
void		 format_defaults_pane(struct format_tree *,
		     struct window_pane *);
void		 format_defaults_paste_buffer(struct format_tree *,
		     struct paste_buffer *);
void		 format_lost_client(struct client *);
char		*format_grid_word(struct grid *, u_int, u_int);
char		*format_grid_line(struct grid *, u_int);

/* format-draw.c */
void		 format_draw(struct screen_write_ctx *,
		     const struct grid_cell *, u_int, const char *,
		     struct style_ranges *);
u_int		 format_width(const char *);
char		*format_trim_left(const char *, u_int);
char		*format_trim_right(const char *, u_int);

/* notify.c */
void	notify_hook(struct cmdq_item *, const char *);
void	notify_client(const char *, struct client *);
void	notify_session(const char *, struct session *);
void	notify_winlink(const char *, struct winlink *);
void	notify_session_window(const char *, struct session *, struct window *);
void	notify_window(const char *, struct window *);
void	notify_pane(const char *, struct window_pane *);

/* options.c */
struct options	*options_create(struct options *);
void		 options_free(struct options *);
struct options	*options_get_parent(struct options *);
void		 options_set_parent(struct options *, struct options *);
struct options_entry *options_first(struct options *);
struct options_entry *options_next(struct options_entry *);
struct options_entry *options_empty(struct options *,
		     const struct options_table_entry *);
struct options_entry *options_default(struct options *,
		     const struct options_table_entry *);
char		*options_default_to_string(const struct options_table_entry *);
const char	*options_name(struct options_entry *);
struct options	*options_owner(struct options_entry *);
const struct options_table_entry *options_table_entry(struct options_entry *);
struct options_entry *options_get_only(struct options *, const char *);
struct options_entry *options_get(struct options *, const char *);
void		 options_array_clear(struct options_entry *);
union options_value *options_array_get(struct options_entry *, u_int);
int		 options_array_set(struct options_entry *, u_int, const char *,
		     int, char **);
int		 options_array_assign(struct options_entry *, const char *,
		     char **);
struct options_array_item *options_array_first(struct options_entry *);
struct options_array_item *options_array_next(struct options_array_item *);
u_int		 options_array_item_index(struct options_array_item *);
union options_value *options_array_item_value(struct options_array_item *);
int		 options_is_array(struct options_entry *);
int		 options_is_string(struct options_entry *);
char		*options_to_string(struct options_entry *, int, int);
char		*options_parse(const char *, int *);
struct options_entry *options_parse_get(struct options *, const char *, int *,
		     int);
char		*options_match(const char *, int *, int *);
struct options_entry *options_match_get(struct options *, const char *, int *,
		     int, int *);
const char	*options_get_string(struct options *, const char *);
long long	 options_get_number(struct options *, const char *);
struct options_entry * printflike(4, 5) options_set_string(struct options *,
		     const char *, int, const char *, ...);
struct options_entry *options_set_number(struct options *, const char *,
		     long long);
int		 options_scope_from_name(struct args *, int,
		     const char *, struct cmd_find_state *, struct options **,
		     char **);
int		 options_scope_from_flags(struct args *, int,
		     struct cmd_find_state *, struct options **, char **);
struct style	*options_string_to_style(struct options *, const char *,
		     struct format_tree *);
int		 options_from_string(struct options *,
		     const struct options_table_entry *, const char *,
		     const char *, int, char **);
void		 options_push_changes(const char *);
int		 options_remove_or_default(struct options_entry *, int,
		     char **);

/* options-table.c */
extern const struct options_table_entry	options_table[];
extern const struct options_name_map	options_other_names[];

/* job.c */
typedef void (*job_update_cb) (struct job *);
typedef void (*job_complete_cb) (struct job *);
typedef void (*job_free_cb) (void *);
#define JOB_NOWAIT 0x1
#define JOB_KEEPWRITE 0x2
#define JOB_PTY 0x4
struct job	*job_run(const char *, int, char **, struct session *,
		     const char *, job_update_cb, job_complete_cb, job_free_cb,
		     void *, int, int, int);
void		 job_free(struct job *);
int		 job_transfer(struct job *, pid_t *, char *, size_t);
void		 job_resize(struct job *, u_int, u_int);
void		 job_check_died(pid_t, int);
int		 job_get_status(struct job *);
void		*job_get_data(struct job *);
struct bufferevent *job_get_event(struct job *);
void		 job_kill_all(void);
int		 job_still_running(void);
void		 job_print_summary(struct cmdq_item *, int);

/* environ.c */
struct environ *environ_create(void);
void	environ_free(struct environ *);
struct environ_entry *environ_first(struct environ *);
struct environ_entry *environ_next(struct environ_entry *);
void	environ_copy(struct environ *, struct environ *);
struct environ_entry *environ_find(struct environ *, const char *);
void printflike(4, 5) environ_set(struct environ *, const char *, int,
	    const char *, ...);
void	environ_clear(struct environ *, const char *);
void	environ_put(struct environ *, const char *, int);
void	environ_unset(struct environ *, const char *);
void	environ_update(struct options *, struct environ *, struct environ *);
void	environ_push(struct environ *);
void printflike(2, 3) environ_log(struct environ *, const char *, ...);
struct environ *environ_for_session(struct session *, int);

/* tty.c */
void	tty_create_log(void);
int	tty_window_bigger(struct tty *);
int	tty_window_offset(struct tty *, u_int *, u_int *, u_int *, u_int *);
void	tty_update_window_offset(struct window *);
void	tty_update_client_offset(struct client *);
void	tty_raw(struct tty *, const char *);
void	tty_attributes(struct tty *, const struct grid_cell *,
	    const struct grid_cell *, struct colour_palette *);
void	tty_reset(struct tty *);
void	tty_region_off(struct tty *);
void	tty_margin_off(struct tty *);
void	tty_cursor(struct tty *, u_int, u_int);
void	tty_putcode(struct tty *, enum tty_code_code);
void	tty_putcode1(struct tty *, enum tty_code_code, int);
void	tty_putcode2(struct tty *, enum tty_code_code, int, int);
void	tty_putcode3(struct tty *, enum tty_code_code, int, int, int);
void	tty_putcode_ptr1(struct tty *, enum tty_code_code, const void *);
void	tty_putcode_ptr2(struct tty *, enum tty_code_code, const void *,
	    const void *);
void	tty_puts(struct tty *, const char *);
void	tty_putc(struct tty *, u_char);
void	tty_putn(struct tty *, const void *, size_t, u_int);
void	tty_cell(struct tty *, const struct grid_cell *,
	    const struct grid_cell *, struct colour_palette *);
int	tty_init(struct tty *, struct client *);
void	tty_resize(struct tty *);
void	tty_set_size(struct tty *, u_int, u_int, u_int, u_int);
void	tty_start_tty(struct tty *);
void	tty_send_requests(struct tty *);
void	tty_stop_tty(struct tty *);
void	tty_set_title(struct tty *, const char *);
void	tty_update_mode(struct tty *, int, struct screen *);
void	tty_draw_line(struct tty *, struct screen *, u_int, u_int, u_int,
	    u_int, u_int, const struct grid_cell *, struct colour_palette *);
void	tty_sync_start(struct tty *);
void	tty_sync_end(struct tty *);
int	tty_open(struct tty *, char **);
void	tty_close(struct tty *);
void	tty_free(struct tty *);
void	tty_update_features(struct tty *);
void	tty_set_selection(struct tty *, const char *, size_t);
void	tty_write(void (*)(struct tty *, const struct tty_ctx *),
	    struct tty_ctx *);
void	tty_cmd_alignmenttest(struct tty *, const struct tty_ctx *);
void	tty_cmd_cell(struct tty *, const struct tty_ctx *);
void	tty_cmd_cells(struct tty *, const struct tty_ctx *);
void	tty_cmd_clearendofline(struct tty *, const struct tty_ctx *);
void	tty_cmd_clearendofscreen(struct tty *, const struct tty_ctx *);
void	tty_cmd_clearline(struct tty *, const struct tty_ctx *);
void	tty_cmd_clearscreen(struct tty *, const struct tty_ctx *);
void	tty_cmd_clearstartofline(struct tty *, const struct tty_ctx *);
void	tty_cmd_clearstartofscreen(struct tty *, const struct tty_ctx *);
void	tty_cmd_deletecharacter(struct tty *, const struct tty_ctx *);
void	tty_cmd_clearcharacter(struct tty *, const struct tty_ctx *);
void	tty_cmd_deleteline(struct tty *, const struct tty_ctx *);
void	tty_cmd_erasecharacter(struct tty *, const struct tty_ctx *);
void	tty_cmd_insertcharacter(struct tty *, const struct tty_ctx *);
void	tty_cmd_insertline(struct tty *, const struct tty_ctx *);
void	tty_cmd_linefeed(struct tty *, const struct tty_ctx *);
void	tty_cmd_scrollup(struct tty *, const struct tty_ctx *);
void	tty_cmd_scrolldown(struct tty *, const struct tty_ctx *);
void	tty_cmd_reverseindex(struct tty *, const struct tty_ctx *);
void	tty_cmd_setselection(struct tty *, const struct tty_ctx *);
void	tty_cmd_rawstring(struct tty *, const struct tty_ctx *);
<<<<<<< HEAD
void	tty_cmd_rawsixel(struct tty *, const struct tty_ctx *);
=======
void	tty_cmd_syncstart(struct tty *, const struct tty_ctx *);
void	tty_default_colours(struct grid_cell *, struct window_pane *);
>>>>>>> fed7b29c

/* tty-term.c */
extern struct tty_terms tty_terms;
u_int		 tty_term_ncodes(void);
void		 tty_term_apply(struct tty_term *, const char *, int);
void		 tty_term_apply_overrides(struct tty_term *);
struct tty_term *tty_term_create(struct tty *, char *, char **, u_int, int *,
		     char **);
void		 tty_term_free(struct tty_term *);
int		 tty_term_read_list(const char *, int, char ***, u_int *,
		     char **);
void		 tty_term_free_list(char **, u_int);
int		 tty_term_has(struct tty_term *, enum tty_code_code);
const char	*tty_term_string(struct tty_term *, enum tty_code_code);
const char	*tty_term_string1(struct tty_term *, enum tty_code_code, int);
const char	*tty_term_string2(struct tty_term *, enum tty_code_code, int,
		     int);
const char	*tty_term_string3(struct tty_term *, enum tty_code_code, int,
		     int, int);
const char	*tty_term_ptr1(struct tty_term *, enum tty_code_code,
		     const void *);
const char	*tty_term_ptr2(struct tty_term *, enum tty_code_code,
		     const void *, const void *);
int		 tty_term_number(struct tty_term *, enum tty_code_code);
int		 tty_term_flag(struct tty_term *, enum tty_code_code);
const char	*tty_term_describe(struct tty_term *, enum tty_code_code);

/* tty-features.c */
void		 tty_add_features(int *, const char *, const char *);
const char	*tty_get_features(int);
int		 tty_apply_features(struct tty_term *, int);
void		 tty_default_features(int *, const char *, u_int);

/* tty-acs.c */
int		 tty_acs_needed(struct tty *);
const char	*tty_acs_get(struct tty *, u_char);
int		 tty_acs_reverse_get(struct tty *, const char *, size_t);

/* tty-keys.c */
void		tty_keys_build(struct tty *);
void		tty_keys_free(struct tty *);
int		tty_keys_next(struct tty *);

/* arguments.c */
void		 args_set(struct args *, u_char, struct args_value *);
struct args 	*args_create(void);
struct args	*args_parse(const struct args_parse *, struct args_value *,
		     u_int, char **);
struct args	*args_copy(struct args *, int, char **);
void		 args_to_vector(struct args *, int *, char ***);
struct args_value *args_from_vector(int, char **);
void		 args_free_value(struct args_value *);
void		 args_free_values(struct args_value *, u_int);
void		 args_free(struct args *);
char		*args_print(struct args *);
char		*args_escape(const char *);
int		 args_has(struct args *, u_char);
const char	*args_get(struct args *, u_char);
u_char		 args_first(struct args *, struct args_entry **);
u_char		 args_next(struct args_entry **);
u_int		 args_count(struct args *);
struct args_value *args_values(struct args *);
struct args_value *args_value(struct args *, u_int);
const char	*args_string(struct args *, u_int);
struct cmd_list	*args_make_commands_now(struct cmd *, struct cmdq_item *,
		     u_int, int);
struct args_command_state *args_make_commands_prepare(struct cmd *,
		     struct cmdq_item *, u_int, const char *, int, int);
struct cmd_list *args_make_commands(struct args_command_state *, int, char **,
		     char **);
void		 args_make_commands_free(struct args_command_state *);
char		*args_make_commands_get_command(struct args_command_state *);
struct args_value *args_first_value(struct args *, u_char);
struct args_value *args_next_value(struct args_value *);
long long	 args_strtonum(struct args *, u_char, long long, long long,
		     char **);
long long	 args_percentage(struct args *, u_char, long long,
		     long long, long long, char **);
long long	 args_string_percentage(const char *, long long, long long,
		     long long, char **);

/* cmd-find.c */
int		 cmd_find_target(struct cmd_find_state *, struct cmdq_item *,
		     const char *, enum cmd_find_type, int);
struct client	*cmd_find_best_client(struct session *);
struct client	*cmd_find_client(struct cmdq_item *, const char *, int);
void		 cmd_find_clear_state(struct cmd_find_state *, int);
int		 cmd_find_empty_state(struct cmd_find_state *);
int		 cmd_find_valid_state(struct cmd_find_state *);
void		 cmd_find_copy_state(struct cmd_find_state *,
		     struct cmd_find_state *);
void		 cmd_find_from_session(struct cmd_find_state *,
		     struct session *, int);
void		 cmd_find_from_winlink(struct cmd_find_state *,
		     struct winlink *, int);
int		 cmd_find_from_session_window(struct cmd_find_state *,
		     struct session *, struct window *, int);
int		 cmd_find_from_window(struct cmd_find_state *, struct window *,
		     int);
void		 cmd_find_from_winlink_pane(struct cmd_find_state *,
		     struct winlink *, struct window_pane *, int);
int		 cmd_find_from_pane(struct cmd_find_state *,
		     struct window_pane *, int);
int		 cmd_find_from_client(struct cmd_find_state *, struct client *,
		     int);
int		 cmd_find_from_mouse(struct cmd_find_state *,
		     struct mouse_event *, int);
int		 cmd_find_from_nothing(struct cmd_find_state *, int);

/* cmd.c */
extern const struct cmd_entry *cmd_table[];
void printflike(3, 4) cmd_log_argv(int, char **, const char *, ...);
void		 cmd_prepend_argv(int *, char ***, const char *);
void		 cmd_append_argv(int *, char ***, const char *);
int		 cmd_pack_argv(int, char **, char *, size_t);
int		 cmd_unpack_argv(char *, size_t, int, char ***);
char	       **cmd_copy_argv(int, char **);
void		 cmd_free_argv(int, char **);
char		*cmd_stringify_argv(int, char **);
char		*cmd_get_alias(const char *);
const struct cmd_entry *cmd_get_entry(struct cmd *);
struct args	*cmd_get_args(struct cmd *);
u_int		 cmd_get_group(struct cmd *);
void		 cmd_get_source(struct cmd *, const char **, u_int *);
struct cmd	*cmd_parse(struct args_value *, u_int, const char *, u_int,
		     char **);
struct cmd	*cmd_copy(struct cmd *, int, char **);
void		 cmd_free(struct cmd *);
char		*cmd_print(struct cmd *);
struct cmd_list	*cmd_list_new(void);
struct cmd_list	*cmd_list_copy(struct cmd_list *, int, char **);
void		 cmd_list_append(struct cmd_list *, struct cmd *);
void		 cmd_list_append_all(struct cmd_list *, struct cmd_list *);
void		 cmd_list_move(struct cmd_list *, struct cmd_list *);
void		 cmd_list_free(struct cmd_list *);
char		*cmd_list_print(struct cmd_list *, int);
struct cmd	*cmd_list_first(struct cmd_list *);
struct cmd	*cmd_list_next(struct cmd *);
int		 cmd_list_all_have(struct cmd_list *, int);
int		 cmd_list_any_have(struct cmd_list *, int);
int		 cmd_mouse_at(struct window_pane *, struct mouse_event *,
		     u_int *, u_int *, int);
struct winlink	*cmd_mouse_window(struct mouse_event *, struct session **);
struct window_pane *cmd_mouse_pane(struct mouse_event *, struct session **,
		     struct winlink **);
char		*cmd_template_replace(const char *, const char *, int);

/* cmd-attach-session.c */
enum cmd_retval	 cmd_attach_session(struct cmdq_item *, const char *, int, int,
		     int, const char *, int, const char *);

/* cmd-parse.c */
void		 cmd_parse_empty(struct cmd_parse_input *);
struct cmd_parse_result *cmd_parse_from_file(FILE *, struct cmd_parse_input *);
struct cmd_parse_result *cmd_parse_from_string(const char *,
		     struct cmd_parse_input *);
enum cmd_parse_status cmd_parse_and_insert(const char *,
		     struct cmd_parse_input *, struct cmdq_item *,
		     struct cmdq_state *, char **);
enum cmd_parse_status cmd_parse_and_append(const char *,
		     struct cmd_parse_input *, struct client *,
		     struct cmdq_state *, char **);
struct cmd_parse_result *cmd_parse_from_buffer(const void *, size_t,
		     struct cmd_parse_input *);
struct cmd_parse_result *cmd_parse_from_arguments(struct args_value *, u_int,
		     struct cmd_parse_input *);

/* cmd-queue.c */
struct cmdq_state *cmdq_new_state(struct cmd_find_state *, struct key_event *,
		     int);
struct cmdq_state *cmdq_link_state(struct cmdq_state *);
struct cmdq_state *cmdq_copy_state(struct cmdq_state *);
void		  cmdq_free_state(struct cmdq_state *);
void printflike(3, 4) cmdq_add_format(struct cmdq_state *, const char *,
		     const char *, ...);
void		  cmdq_add_formats(struct cmdq_state *, struct format_tree *);
void		  cmdq_merge_formats(struct cmdq_item *, struct format_tree *);
struct cmdq_list *cmdq_new(void);
void cmdq_free(struct cmdq_list *);
const char	 *cmdq_get_name(struct cmdq_item *);
struct client	 *cmdq_get_client(struct cmdq_item *);
struct client	 *cmdq_get_target_client(struct cmdq_item *);
struct cmdq_state *cmdq_get_state(struct cmdq_item *);
struct cmd_find_state *cmdq_get_target(struct cmdq_item *);
struct cmd_find_state *cmdq_get_source(struct cmdq_item *);
struct key_event *cmdq_get_event(struct cmdq_item *);
struct cmd_find_state *cmdq_get_current(struct cmdq_item *);
int		  cmdq_get_flags(struct cmdq_item *);
struct cmdq_item *cmdq_get_command(struct cmd_list *, struct cmdq_state *);
#define cmdq_get_callback(cb, data) cmdq_get_callback1(#cb, cb, data)
struct cmdq_item *cmdq_get_callback1(const char *, cmdq_cb, void *);
struct cmdq_item *cmdq_get_error(const char *);
struct cmdq_item *cmdq_insert_after(struct cmdq_item *, struct cmdq_item *);
struct cmdq_item *cmdq_append(struct client *, struct cmdq_item *);
void printflike(4, 5) cmdq_insert_hook(struct session *, struct cmdq_item *,
		     struct cmd_find_state *, const char *, ...);
void		 cmdq_continue(struct cmdq_item *);
u_int		 cmdq_next(struct client *);
struct cmdq_item *cmdq_running(struct client *);
void		 cmdq_guard(struct cmdq_item *, const char *, int);
void printflike(2, 3) cmdq_print(struct cmdq_item *, const char *, ...);
void printflike(2, 3) cmdq_error(struct cmdq_item *, const char *, ...);

/* cmd-wait-for.c */
void	cmd_wait_for_flush(void);

/* client.c */
int	client_main(struct event_base *, int, char **, uint64_t, int);

/* key-bindings.c */
struct key_table *key_bindings_get_table(const char *, int);
struct key_table *key_bindings_first_table(void);
struct key_table *key_bindings_next_table(struct key_table *);
void	 key_bindings_unref_table(struct key_table *);
struct key_binding *key_bindings_get(struct key_table *, key_code);
struct key_binding *key_bindings_get_default(struct key_table *, key_code);
struct key_binding *key_bindings_first(struct key_table *);
struct key_binding *key_bindings_next(struct key_table *, struct key_binding *);
void	 key_bindings_add(const char *, key_code, const char *, int,
	     struct cmd_list *);
void	 key_bindings_remove(const char *, key_code);
void	 key_bindings_reset(const char *, key_code);
void	 key_bindings_remove_table(const char *);
void	 key_bindings_reset_table(const char *);
void	 key_bindings_init(void);
struct cmdq_item *key_bindings_dispatch(struct key_binding *,
	     struct cmdq_item *, struct client *, struct key_event *,
	     struct cmd_find_state *);

/* key-string.c */
key_code	 key_string_lookup_string(const char *);
const char	*key_string_lookup_key(key_code, int);

/* alerts.c */
void	alerts_reset_all(void);
void	alerts_queue(struct window *, int);
void	alerts_check_session(struct session *);

/* file.c */
int	 file_cmp(struct client_file *, struct client_file *);
RB_PROTOTYPE(client_files, client_file, entry, file_cmp);
struct client_file *file_create_with_peer(struct tmuxpeer *,
	    struct client_files *, int, client_file_cb, void *);
struct client_file *file_create_with_client(struct client *, int,
	    client_file_cb, void *);
void	 file_free(struct client_file *);
void	 file_fire_done(struct client_file *);
void	 file_fire_read(struct client_file *);
int	 file_can_print(struct client *);
void printflike(2, 3) file_print(struct client *, const char *, ...);
void printflike(2, 0) file_vprint(struct client *, const char *, va_list);
void	 file_print_buffer(struct client *, void *, size_t);
void printflike(2, 3) file_error(struct client *, const char *, ...);
void	 file_write(struct client *, const char *, int, const void *, size_t,
	     client_file_cb, void *);
void	 file_read(struct client *, const char *, client_file_cb, void *);
void	 file_push(struct client_file *);
int	 file_write_left(struct client_files *);
void	 file_write_open(struct client_files *, struct tmuxpeer *,
	     struct imsg *, int, int, client_file_cb, void *);
void	 file_write_data(struct client_files *, struct imsg *);
void	 file_write_close(struct client_files *, struct imsg *);
void	 file_read_open(struct client_files *, struct tmuxpeer *, struct imsg *,
	     int, int, client_file_cb, void *);
void	 file_write_ready(struct client_files *, struct imsg *);
void	 file_read_data(struct client_files *, struct imsg *);
void	 file_read_done(struct client_files *, struct imsg *);

/* server.c */
extern struct tmuxproc *server_proc;
extern struct clients clients;
extern struct cmd_find_state marked_pane;
extern struct message_list message_log;
void	 server_set_marked(struct session *, struct winlink *,
	     struct window_pane *);
void	 server_clear_marked(void);
int	 server_is_marked(struct session *, struct winlink *,
	     struct window_pane *);
int	 server_check_marked(void);
int	 server_start(struct tmuxproc *, int, struct event_base *, int, char *);
void	 server_update_socket(void);
void	 server_add_accept(int);
void printflike(1, 2) server_add_message(const char *, ...);

/* server-client.c */
RB_PROTOTYPE(client_windows, client_window, entry, server_client_window_cmp);
u_int	 server_client_how_many(void);
void	 server_client_set_overlay(struct client *, u_int, overlay_check_cb,
	     overlay_mode_cb, overlay_draw_cb, overlay_key_cb,
	     overlay_free_cb, overlay_resize_cb, void *);
void	 server_client_clear_overlay(struct client *);
void	 server_client_set_key_table(struct client *, const char *);
const char *server_client_get_key_table(struct client *);
int	 server_client_check_nested(struct client *);
int	 server_client_handle_key(struct client *, struct key_event *);
struct client *server_client_create(int);
int	 server_client_open(struct client *, char **);
void	 server_client_unref(struct client *);
void	 server_client_set_session(struct client *, struct session *);
void	 server_client_lost(struct client *);
void	 server_client_suspend(struct client *);
void	 server_client_detach(struct client *, enum msgtype);
void	 server_client_exec(struct client *, const char *);
void	 server_client_loop(void);
void	 server_client_push_stdout(struct client *);
void	 server_client_push_stderr(struct client *);
const char *server_client_get_cwd(struct client *, struct session *);
void	 server_client_set_flags(struct client *, const char *);
const char *server_client_get_flags(struct client *);
struct client_window *server_client_get_client_window(struct client *, u_int);
struct client_window *server_client_add_client_window(struct client *, u_int);
struct window_pane *server_client_get_pane(struct client *);
void	 server_client_set_pane(struct client *, struct window_pane *);
void	 server_client_remove_pane(struct window_pane *);

/* server-fn.c */
void	 server_redraw_client(struct client *);
void	 server_status_client(struct client *);
void	 server_redraw_session(struct session *);
void	 server_redraw_session_group(struct session *);
void	 server_status_session(struct session *);
void	 server_status_session_group(struct session *);
void	 server_redraw_window(struct window *);
void	 server_redraw_window_borders(struct window *);
void	 server_status_window(struct window *);
void	 server_lock(void);
void	 server_lock_session(struct session *);
void	 server_lock_client(struct client *);
void	 server_kill_pane(struct window_pane *);
void	 server_kill_window(struct window *, int);
void	 server_renumber_session(struct session *);
void	 server_renumber_all(void);
int	 server_link_window(struct session *,
	     struct winlink *, struct session *, int, int, int, char **);
void	 server_unlink_window(struct session *, struct winlink *);
void	 server_destroy_pane(struct window_pane *, int);
void	 server_destroy_session(struct session *);
void	 server_check_unattached(void);
void	 server_unzoom_window(struct window *);

/* status.c */
extern char	**status_prompt_hlist[];
extern u_int	  status_prompt_hsize[];
void	 status_timer_start(struct client *);
void	 status_timer_start_all(void);
void	 status_update_cache(struct session *);
int	 status_at_line(struct client *);
u_int	 status_line_size(struct client *);
struct style_range *status_get_range(struct client *, u_int, u_int);
void	 status_init(struct client *);
void	 status_free(struct client *);
int	 status_redraw(struct client *);
void printflike(5, 6) status_message_set(struct client *, int, int, int,
	     const char *, ...);
void	 status_message_clear(struct client *);
int	 status_message_redraw(struct client *);
void	 status_prompt_set(struct client *, struct cmd_find_state *,
	     const char *, const char *, prompt_input_cb, prompt_free_cb,
	     void *, int, enum prompt_type);
void	 status_prompt_clear(struct client *);
int	 status_prompt_redraw(struct client *);
int	 status_prompt_key(struct client *, key_code);
void	 status_prompt_update(struct client *, const char *, const char *);
void	 status_prompt_load_history(void);
void	 status_prompt_save_history(void);
const char *status_prompt_type_string(u_int);
enum prompt_type status_prompt_type(const char *type);

/* resize.c */
void	 resize_window(struct window *, u_int, u_int, int, int);
void	 default_window_size(struct client *, struct session *, struct window *,
	     u_int *, u_int *, u_int *, u_int *, int);
void	 recalculate_size(struct window *, int);
void	 recalculate_sizes(void);
void	 recalculate_sizes_now(int);

/* input.c */
struct input_ctx *input_init(struct window_pane *, struct bufferevent *,
	     struct colour_palette *);
void	 input_free(struct input_ctx *);
void	 input_reset(struct input_ctx *, int);
struct evbuffer *input_pending(struct input_ctx *);
void	 input_parse_pane(struct window_pane *);
void	 input_parse_buffer(struct window_pane *, u_char *, size_t);
void	 input_parse_screen(struct input_ctx *, struct screen *,
	     screen_write_init_ctx_cb, void *, u_char *, size_t);

/* input-key.c */
void	 input_key_build(void);
int	 input_key_pane(struct window_pane *, key_code, struct mouse_event *);
int	 input_key(struct screen *, struct bufferevent *, key_code);
int	 input_key_get_mouse(struct screen *, struct mouse_event *, u_int,
	     u_int, const char **, size_t *);

/* colour.c */
int	 colour_find_rgb(u_char, u_char, u_char);
int	 colour_join_rgb(u_char, u_char, u_char);
void	 colour_split_rgb(int, u_char *, u_char *, u_char *);
const char *colour_tostring(int);
int	 colour_fromstring(const char *s);
int	 colour_256toRGB(int);
int	 colour_256to16(int);
int	 colour_byname(const char *);
void	 colour_palette_init(struct colour_palette *);
void	 colour_palette_clear(struct colour_palette *);
void	 colour_palette_free(struct colour_palette *);
int	 colour_palette_get(struct colour_palette *, int);
int	 colour_palette_set(struct colour_palette *, int, int);
void	 colour_palette_from_option(struct colour_palette *, struct options *);

/* attributes.c */
const char *attributes_tostring(int);
int	 attributes_fromstring(const char *);

/* grid.c */
extern const struct grid_cell grid_default_cell;
void	 grid_empty_line(struct grid *, u_int, u_int);
int	 grid_cells_equal(const struct grid_cell *, const struct grid_cell *);
int	 grid_cells_look_equal(const struct grid_cell *,
	     const struct grid_cell *);
struct grid *grid_create(u_int, u_int, u_int);
void	 grid_destroy(struct grid *);
int	 grid_compare(struct grid *, struct grid *);
void	 grid_collect_history(struct grid *);
void	 grid_remove_history(struct grid *, u_int );
void	 grid_scroll_history(struct grid *, u_int);
void	 grid_scroll_history_region(struct grid *, u_int, u_int, u_int);
void	 grid_clear_history(struct grid *);
const struct grid_line *grid_peek_line(struct grid *, u_int);
void	 grid_get_cell(struct grid *, u_int, u_int, struct grid_cell *);
void	 grid_set_cell(struct grid *, u_int, u_int, const struct grid_cell *);
void	 grid_set_padding(struct grid *, u_int, u_int);
void	 grid_set_cells(struct grid *, u_int, u_int, const struct grid_cell *,
	     const char *, size_t);
struct grid_line *grid_get_line(struct grid *, u_int);
void	 grid_adjust_lines(struct grid *, u_int);
void	 grid_clear(struct grid *, u_int, u_int, u_int, u_int, u_int);
void	 grid_clear_lines(struct grid *, u_int, u_int, u_int);
void	 grid_move_lines(struct grid *, u_int, u_int, u_int, u_int);
void	 grid_move_cells(struct grid *, u_int, u_int, u_int, u_int, u_int);
char	*grid_string_cells(struct grid *, u_int, u_int, u_int,
	     struct grid_cell **, int, int, int);
void	 grid_duplicate_lines(struct grid *, u_int, struct grid *, u_int,
	     u_int);
void	 grid_reflow(struct grid *, u_int);
void	 grid_wrap_position(struct grid *, u_int, u_int, u_int *, u_int *);
void	 grid_unwrap_position(struct grid *, u_int *, u_int *, u_int, u_int);
u_int	 grid_line_length(struct grid *, u_int);

/* grid-reader.c */
void	 grid_reader_start(struct grid_reader *, struct grid *, u_int, u_int);
void	 grid_reader_get_cursor(struct grid_reader *, u_int *, u_int *);
u_int	 grid_reader_line_length(struct grid_reader *);
int	 grid_reader_in_set(struct grid_reader *, const char *);
void	 grid_reader_cursor_right(struct grid_reader *, int, int);
void	 grid_reader_cursor_left(struct grid_reader *, int);
void	 grid_reader_cursor_down(struct grid_reader *);
void	 grid_reader_cursor_up(struct grid_reader *);
void	 grid_reader_cursor_start_of_line(struct grid_reader *, int);
void	 grid_reader_cursor_end_of_line(struct grid_reader *, int, int);
void	 grid_reader_cursor_next_word(struct grid_reader *, const char *);
void	 grid_reader_cursor_next_word_end(struct grid_reader *, const char *);
void	 grid_reader_cursor_previous_word(struct grid_reader *, const char *,
	     int, int);
int	 grid_reader_cursor_jump(struct grid_reader *,
	     const struct utf8_data *);
int	 grid_reader_cursor_jump_back(struct grid_reader *,
	     const struct utf8_data *);
void	 grid_reader_cursor_back_to_indentation(struct grid_reader *);

/* grid-view.c */
void	 grid_view_get_cell(struct grid *, u_int, u_int, struct grid_cell *);
void	 grid_view_set_cell(struct grid *, u_int, u_int,
	     const struct grid_cell *);
void	 grid_view_set_padding(struct grid *, u_int, u_int);
void	 grid_view_set_cells(struct grid *, u_int, u_int,
	     const struct grid_cell *, const char *, size_t);
void	 grid_view_clear_history(struct grid *, u_int);
void	 grid_view_clear(struct grid *, u_int, u_int, u_int, u_int, u_int);
void	 grid_view_scroll_region_up(struct grid *, u_int, u_int, u_int);
void	 grid_view_scroll_region_down(struct grid *, u_int, u_int, u_int);
void	 grid_view_insert_lines(struct grid *, u_int, u_int, u_int);
void	 grid_view_insert_lines_region(struct grid *, u_int, u_int, u_int,
	     u_int);
void	 grid_view_delete_lines(struct grid *, u_int, u_int, u_int);
void	 grid_view_delete_lines_region(struct grid *, u_int, u_int, u_int,
	     u_int);
void	 grid_view_insert_cells(struct grid *, u_int, u_int, u_int, u_int);
void	 grid_view_delete_cells(struct grid *, u_int, u_int, u_int, u_int);
char	*grid_view_string_cells(struct grid *, u_int, u_int, u_int);

/* screen-write.c */
void	 screen_write_make_list(struct screen *);
void	 screen_write_free_list(struct screen *);
void	 screen_write_start_pane(struct screen_write_ctx *,
	     struct window_pane *, struct screen *);
void	 screen_write_start(struct screen_write_ctx *, struct screen *);
void	 screen_write_start_callback(struct screen_write_ctx *, struct screen *,
	     screen_write_init_ctx_cb, void *);
void	 screen_write_stop(struct screen_write_ctx *);
void	 screen_write_reset(struct screen_write_ctx *);
size_t printflike(1, 2) screen_write_strlen(const char *, ...);
int printflike(7, 8) screen_write_text(struct screen_write_ctx *, u_int, u_int,
	     u_int, int, const struct grid_cell *, const char *, ...);
void printflike(3, 4) screen_write_puts(struct screen_write_ctx *,
	     const struct grid_cell *, const char *, ...);
void printflike(4, 5) screen_write_nputs(struct screen_write_ctx *,
	     ssize_t, const struct grid_cell *, const char *, ...);
void printflike(4, 0) screen_write_vnputs(struct screen_write_ctx *, ssize_t,
	     const struct grid_cell *, const char *, va_list);
void	 screen_write_putc(struct screen_write_ctx *, const struct grid_cell *,
	     u_char);
void	 screen_write_fast_copy(struct screen_write_ctx *, struct screen *,
	     u_int, u_int, u_int, u_int);
void	 screen_write_hline(struct screen_write_ctx *, u_int, int, int);
void	 screen_write_vline(struct screen_write_ctx *, u_int, int, int);
void	 screen_write_menu(struct screen_write_ctx *, struct menu *, int,
	     const struct grid_cell *);
void	 screen_write_box(struct screen_write_ctx *, u_int, u_int);
void	 screen_write_preview(struct screen_write_ctx *, struct screen *, u_int,
	     u_int);
void	 screen_write_backspace(struct screen_write_ctx *);
void	 screen_write_mode_set(struct screen_write_ctx *, int);
void	 screen_write_mode_clear(struct screen_write_ctx *, int);
void	 screen_write_cursorup(struct screen_write_ctx *, u_int);
void	 screen_write_cursordown(struct screen_write_ctx *, u_int);
void	 screen_write_cursorright(struct screen_write_ctx *, u_int);
void	 screen_write_cursorleft(struct screen_write_ctx *, u_int);
void	 screen_write_alignmenttest(struct screen_write_ctx *);
void	 screen_write_insertcharacter(struct screen_write_ctx *, u_int, u_int);
void	 screen_write_deletecharacter(struct screen_write_ctx *, u_int, u_int);
void	 screen_write_clearcharacter(struct screen_write_ctx *, u_int, u_int);
void	 screen_write_insertline(struct screen_write_ctx *, u_int, u_int);
void	 screen_write_deleteline(struct screen_write_ctx *, u_int, u_int);
void	 screen_write_clearline(struct screen_write_ctx *, u_int);
void	 screen_write_clearendofline(struct screen_write_ctx *, u_int);
void	 screen_write_clearstartofline(struct screen_write_ctx *, u_int);
void	 screen_write_cursormove(struct screen_write_ctx *, int, int, int);
void	 screen_write_reverseindex(struct screen_write_ctx *, u_int);
void	 screen_write_scrollregion(struct screen_write_ctx *, u_int, u_int);
void	 screen_write_linefeed(struct screen_write_ctx *, int, u_int);
void	 screen_write_scrollup(struct screen_write_ctx *, u_int, u_int);
void	 screen_write_scrolldown(struct screen_write_ctx *, u_int, u_int);
void	 screen_write_carriagereturn(struct screen_write_ctx *);
void	 screen_write_clearendofscreen(struct screen_write_ctx *, u_int);
void	 screen_write_clearstartofscreen(struct screen_write_ctx *, u_int);
void	 screen_write_clearscreen(struct screen_write_ctx *, u_int);
void	 screen_write_clearhistory(struct screen_write_ctx *);
void	 screen_write_fullredraw(struct screen_write_ctx *);
void	 screen_write_collect_end(struct screen_write_ctx *);
void	 screen_write_collect_add(struct screen_write_ctx *,
	     const struct grid_cell *);
void	 screen_write_cell(struct screen_write_ctx *, const struct grid_cell *);
void	 screen_write_setselection(struct screen_write_ctx *, u_char *, u_int);
void	 screen_write_rawstring(struct screen_write_ctx *, u_char *, u_int);
<<<<<<< HEAD
void	 screen_write_rawsixel(struct screen_write_ctx *, u_char *, u_int, int);
=======
void	 screen_write_alternateon(struct screen_write_ctx *,
	     struct grid_cell *, int);
void	 screen_write_alternateoff(struct screen_write_ctx *,
	     struct grid_cell *, int);
>>>>>>> fed7b29c

/* screen-redraw.c */
void	 screen_redraw_screen(struct client *);
void	 screen_redraw_pane(struct client *, struct window_pane *);

/* screen.c */
void	 screen_init(struct screen *, u_int, u_int, u_int);
void	 screen_reinit(struct screen *);
void	 screen_free(struct screen *);
void	 screen_reset_tabs(struct screen *);
void	 screen_set_cursor_style(struct screen *, u_int);
void	 screen_set_cursor_colour(struct screen *, const char *);
int	 screen_set_title(struct screen *, const char *);
void	 screen_set_path(struct screen *, const char *);
void	 screen_push_title(struct screen *);
void	 screen_pop_title(struct screen *);
void	 screen_resize(struct screen *, u_int, u_int, int);
void	 screen_resize_cursor(struct screen *, u_int, u_int, int, int, int);
void	 screen_set_selection(struct screen *, u_int, u_int, u_int, u_int,
	     u_int, int, struct grid_cell *);
void	 screen_clear_selection(struct screen *);
void	 screen_hide_selection(struct screen *);
int	 screen_check_selection(struct screen *, u_int, u_int);
void	 screen_select_cell(struct screen *, struct grid_cell *,
	     const struct grid_cell *);
void	 screen_alternate_on(struct screen *, struct grid_cell *, int);
void	 screen_alternate_off(struct screen *, struct grid_cell *, int);
const char *screen_mode_to_string(int);

/* window.c */
extern struct windows windows;
extern struct window_pane_tree all_window_panes;
int		 window_cmp(struct window *, struct window *);
RB_PROTOTYPE(windows, window, entry, window_cmp);
int		 winlink_cmp(struct winlink *, struct winlink *);
RB_PROTOTYPE(winlinks, winlink, entry, winlink_cmp);
int		 window_pane_cmp(struct window_pane *, struct window_pane *);
RB_PROTOTYPE(window_pane_tree, window_pane, tree_entry, window_pane_cmp);
struct winlink	*winlink_find_by_index(struct winlinks *, int);
struct winlink	*winlink_find_by_window(struct winlinks *, struct window *);
struct winlink	*winlink_find_by_window_id(struct winlinks *, u_int);
u_int		 winlink_count(struct winlinks *);
struct winlink	*winlink_add(struct winlinks *, int);
void		 winlink_set_window(struct winlink *, struct window *);
void		 winlink_remove(struct winlinks *, struct winlink *);
struct winlink	*winlink_next(struct winlink *);
struct winlink	*winlink_previous(struct winlink *);
struct winlink	*winlink_next_by_number(struct winlink *, struct session *,
		     int);
struct winlink	*winlink_previous_by_number(struct winlink *, struct session *,
		     int);
void		 winlink_stack_push(struct winlink_stack *, struct winlink *);
void		 winlink_stack_remove(struct winlink_stack *, struct winlink *);
struct window	*window_find_by_id_str(const char *);
struct window	*window_find_by_id(u_int);
void		 window_update_activity(struct window *);
struct window	*window_create(u_int, u_int, u_int, u_int);
void		 window_pane_set_event(struct window_pane *);
struct window_pane *window_get_active_at(struct window *, u_int, u_int);
struct window_pane *window_find_string(struct window *, const char *);
int		 window_has_pane(struct window *, struct window_pane *);
int		 window_set_active_pane(struct window *, struct window_pane *,
		     int);
void		 window_update_focus(struct window *);
void		 window_pane_update_focus(struct window_pane *);
void		 window_redraw_active_switch(struct window *,
		     struct window_pane *);
struct window_pane *window_add_pane(struct window *, struct window_pane *,
		     u_int, int);
void		 window_resize(struct window *, u_int, u_int, int, int);
void		 window_pane_send_resize(struct window_pane *, u_int, u_int);
int		 window_zoom(struct window_pane *);
int		 window_unzoom(struct window *);
int		 window_push_zoom(struct window *, int, int);
int		 window_pop_zoom(struct window *);
void		 window_lost_pane(struct window *, struct window_pane *);
void		 window_remove_pane(struct window *, struct window_pane *);
struct window_pane *window_pane_at_index(struct window *, u_int);
struct window_pane *window_pane_next_by_number(struct window *,
			struct window_pane *, u_int);
struct window_pane *window_pane_previous_by_number(struct window *,
			struct window_pane *, u_int);
int		 window_pane_index(struct window_pane *, u_int *);
u_int		 window_count_panes(struct window *);
void		 window_destroy_panes(struct window *);
struct window_pane *window_pane_find_by_id_str(const char *);
struct window_pane *window_pane_find_by_id(u_int);
int		 window_pane_destroy_ready(struct window_pane *);
void		 window_pane_resize(struct window_pane *, u_int, u_int);
int		 window_pane_set_mode(struct window_pane *,
		     struct window_pane *, const struct window_mode *,
		     struct cmd_find_state *, struct args *);
void		 window_pane_reset_mode(struct window_pane *);
void		 window_pane_reset_mode_all(struct window_pane *);
int		 window_pane_key(struct window_pane *, struct client *,
		     struct session *, struct winlink *, key_code,
		     struct mouse_event *);
int		 window_pane_visible(struct window_pane *);
u_int		 window_pane_search(struct window_pane *, const char *, int,
		     int);
const char	*window_printable_flags(struct winlink *, int);
struct window_pane *window_pane_find_up(struct window_pane *);
struct window_pane *window_pane_find_down(struct window_pane *);
struct window_pane *window_pane_find_left(struct window_pane *);
struct window_pane *window_pane_find_right(struct window_pane *);
void		 window_set_name(struct window *, const char *);
void		 window_add_ref(struct window *, const char *);
void		 window_remove_ref(struct window *, const char *);
void		 winlink_clear_flags(struct winlink *);
int		 winlink_shuffle_up(struct session *, struct winlink *, int);
int		 window_pane_start_input(struct window_pane *,
		     struct cmdq_item *, char **);
void		*window_pane_get_new_data(struct window_pane *,
		     struct window_pane_offset *, size_t *);
void		 window_pane_update_used_data(struct window_pane *,
		     struct window_pane_offset *, size_t);

/* layout.c */
u_int		 layout_count_cells(struct layout_cell *);
struct layout_cell *layout_create_cell(struct layout_cell *);
void		 layout_free_cell(struct layout_cell *);
void		 layout_print_cell(struct layout_cell *, const char *, u_int);
void		 layout_destroy_cell(struct window *, struct layout_cell *,
		     struct layout_cell **);
void		 layout_resize_layout(struct window *, struct layout_cell *,
		     enum layout_type, int, int);
struct layout_cell *layout_search_by_border(struct layout_cell *, u_int, u_int);
void		 layout_set_size(struct layout_cell *, u_int, u_int, u_int,
		     u_int);
void		 layout_make_leaf(struct layout_cell *, struct window_pane *);
void		 layout_make_node(struct layout_cell *, enum layout_type);
void		 layout_fix_offsets(struct window *);
void		 layout_fix_panes(struct window *, struct window_pane *);
void		 layout_resize_adjust(struct window *, struct layout_cell *,
		     enum layout_type, int);
void		 layout_init(struct window *, struct window_pane *);
void		 layout_free(struct window *);
void		 layout_resize(struct window *, u_int, u_int);
void		 layout_resize_pane(struct window_pane *, enum layout_type,
		     int, int);
void		 layout_resize_pane_to(struct window_pane *, enum layout_type,
		     u_int);
void		 layout_assign_pane(struct layout_cell *, struct window_pane *,
		     int);
struct layout_cell *layout_split_pane(struct window_pane *, enum layout_type,
		     int, int);
void		 layout_close_pane(struct window_pane *);
int		 layout_spread_cell(struct window *, struct layout_cell *);
void		 layout_spread_out(struct window_pane *);

/* layout-custom.c */
char		*layout_dump(struct layout_cell *);
int		 layout_parse(struct window *, const char *);

/* layout-set.c */
int		 layout_set_lookup(const char *);
u_int		 layout_set_select(struct window *, u_int);
u_int		 layout_set_next(struct window *);
u_int		 layout_set_previous(struct window *);

/* mode-tree.c */
typedef void (*mode_tree_build_cb)(void *, struct mode_tree_sort_criteria *,
				   uint64_t *, const char *);
typedef void (*mode_tree_draw_cb)(void *, void *, struct screen_write_ctx *,
	     u_int, u_int);
typedef int (*mode_tree_search_cb)(void *, void *, const char *);
typedef void (*mode_tree_menu_cb)(void *, struct client *, key_code);
typedef u_int (*mode_tree_height_cb)(void *, u_int);
typedef key_code (*mode_tree_key_cb)(void *, void *, u_int);
typedef void (*mode_tree_each_cb)(void *, void *, struct client *, key_code);
u_int	 mode_tree_count_tagged(struct mode_tree_data *);
void	*mode_tree_get_current(struct mode_tree_data *);
const char *mode_tree_get_current_name(struct mode_tree_data *);
void	 mode_tree_expand_current(struct mode_tree_data *);
void	 mode_tree_collapse_current(struct mode_tree_data *);
void	 mode_tree_expand(struct mode_tree_data *, uint64_t);
int	 mode_tree_set_current(struct mode_tree_data *, uint64_t);
void	 mode_tree_each_tagged(struct mode_tree_data *, mode_tree_each_cb,
	     struct client *, key_code, int);
void	 mode_tree_up(struct mode_tree_data *, int);
void	 mode_tree_down(struct mode_tree_data *, int);
struct mode_tree_data *mode_tree_start(struct window_pane *, struct args *,
	     mode_tree_build_cb, mode_tree_draw_cb, mode_tree_search_cb,
	     mode_tree_menu_cb, mode_tree_height_cb, mode_tree_key_cb, void *,
	     const struct menu_item *, const char **, u_int, struct screen **);
void	 mode_tree_zoom(struct mode_tree_data *, struct args *);
void	 mode_tree_build(struct mode_tree_data *);
void	 mode_tree_free(struct mode_tree_data *);
void	 mode_tree_resize(struct mode_tree_data *, u_int, u_int);
struct mode_tree_item *mode_tree_add(struct mode_tree_data *,
	     struct mode_tree_item *, void *, uint64_t, const char *,
	     const char *, int);
void	 mode_tree_draw_as_parent(struct mode_tree_item *);
void	 mode_tree_no_tag(struct mode_tree_item *);
void	 mode_tree_remove(struct mode_tree_data *, struct mode_tree_item *);
void	 mode_tree_draw(struct mode_tree_data *);
int	 mode_tree_key(struct mode_tree_data *, struct client *, key_code *,
	     struct mouse_event *, u_int *, u_int *);
void	 mode_tree_run_command(struct client *, struct cmd_find_state *,
	     const char *, const char *);

/* window-buffer.c */
extern const struct window_mode window_buffer_mode;

/* window-tree.c */
extern const struct window_mode window_tree_mode;

/* window-clock.c */
extern const struct window_mode window_clock_mode;
extern const char window_clock_table[14][5][5];

/* window-client.c */
extern const struct window_mode window_client_mode;

/* window-copy.c */
extern const struct window_mode window_copy_mode;
extern const struct window_mode window_view_mode;
void printflike(2, 3) window_copy_add(struct window_pane *, const char *, ...);
void printflike(2, 0) window_copy_vadd(struct window_pane *, const char *,
		     va_list);
void		 window_copy_pageup(struct window_pane *, int);
void		 window_copy_start_drag(struct client *, struct mouse_event *);
char		*window_copy_get_word(struct window_pane *, u_int, u_int);
char		*window_copy_get_line(struct window_pane *, u_int);

/* window-option.c */
extern const struct window_mode window_customize_mode;

/* names.c */
void	 check_window_name(struct window *);
char	*default_window_name(struct window *);
char	*parse_window_name(const char *);

/* control.c */
void	control_discard(struct client *);
void	control_start(struct client *);
void	control_stop(struct client *);
void	control_set_pane_on(struct client *, struct window_pane *);
void	control_set_pane_off(struct client *, struct window_pane *);
void	control_continue_pane(struct client *, struct window_pane *);
void	control_pause_pane(struct client *, struct window_pane *);
struct window_pane_offset *control_pane_offset(struct client *,
	   struct window_pane *, int *);
void	control_reset_offsets(struct client *);
void printflike(2, 3) control_write(struct client *, const char *, ...);
void	control_write_output(struct client *, struct window_pane *);
int	control_all_done(struct client *);
void	control_add_sub(struct client *, const char *, enum control_sub_type,
    	   int, const char *);
void	control_remove_sub(struct client *, const char *);

/* control-notify.c */
void	control_notify_input(struct client *, struct window_pane *,
	    const u_char *, size_t);
void	control_notify_pane_mode_changed(int);
void	control_notify_window_layout_changed(struct window *);
void	control_notify_window_pane_changed(struct window *);
void	control_notify_window_unlinked(struct session *, struct window *);
void	control_notify_window_linked(struct session *, struct window *);
void	control_notify_window_renamed(struct window *);
void	control_notify_client_session_changed(struct client *);
void	control_notify_client_detached(struct client *);
void	control_notify_session_renamed(struct session *);
void	control_notify_session_created(struct session *);
void	control_notify_session_closed(struct session *);
void	control_notify_session_window_changed(struct session *);

/* session.c */
extern struct sessions sessions;
int	session_cmp(struct session *, struct session *);
RB_PROTOTYPE(sessions, session, entry, session_cmp);
int		 session_alive(struct session *);
struct session	*session_find(const char *);
struct session	*session_find_by_id_str(const char *);
struct session	*session_find_by_id(u_int);
struct session	*session_create(const char *, const char *, const char *,
		     struct environ *, struct options *, struct termios *);
void		 session_destroy(struct session *, int,	 const char *);
void		 session_add_ref(struct session *, const char *);
void		 session_remove_ref(struct session *, const char *);
char		*session_check_name(const char *);
void		 session_update_activity(struct session *, struct timeval *);
struct session	*session_next_session(struct session *);
struct session	*session_previous_session(struct session *);
struct winlink	*session_new(struct session *, const char *, int, char **,
		     const char *, const char *, int, char **);
struct winlink	*session_attach(struct session *, struct window *, int,
		     char **);
int		 session_detach(struct session *, struct winlink *);
int		 session_has(struct session *, struct window *);
int		 session_is_linked(struct session *, struct window *);
int		 session_next(struct session *, int);
int		 session_previous(struct session *, int);
int		 session_select(struct session *, int);
int		 session_last(struct session *);
int		 session_set_current(struct session *, struct winlink *);
struct session_group *session_group_contains(struct session *);
struct session_group *session_group_find(const char *);
struct session_group *session_group_new(const char *);
void		 session_group_add(struct session_group *, struct session *);
void		 session_group_synchronize_to(struct session *);
void		 session_group_synchronize_from(struct session *);
u_int		 session_group_count(struct session_group *);
u_int		 session_group_attached_count(struct session_group *);
void		 session_renumber_windows(struct session *);

/* utf8.c */
utf8_char	 utf8_build_one(u_char);
enum utf8_state	 utf8_from_data(const struct utf8_data *, utf8_char *);
void		 utf8_to_data(utf8_char, struct utf8_data *);
void		 utf8_set(struct utf8_data *, u_char);
void		 utf8_copy(struct utf8_data *, const struct utf8_data *);
enum utf8_state	 utf8_open(struct utf8_data *, u_char);
enum utf8_state	 utf8_append(struct utf8_data *, u_char);
int		 utf8_isvalid(const char *);
int		 utf8_strvis(char *, const char *, size_t, int);
int		 utf8_stravis(char **, const char *, int);
int		 utf8_stravisx(char **, const char *, size_t, int);
char		*utf8_sanitize(const char *);
size_t		 utf8_strlen(const struct utf8_data *);
u_int		 utf8_strwidth(const struct utf8_data *, ssize_t);
struct utf8_data *utf8_fromcstr(const char *);
char		*utf8_tocstr(struct utf8_data *);
u_int		 utf8_cstrwidth(const char *);
char		*utf8_padcstr(const char *, u_int);
char		*utf8_rpadcstr(const char *, u_int);
int		 utf8_cstrhas(const char *, const struct utf8_data *);

/* osdep-*.c */
char		*osdep_get_name(int, char *);
char		*osdep_get_cwd(int);
struct event_base *osdep_event_init(void);

/* log.c */
void	log_add_level(void);
int	log_get_level(void);
void	log_open(const char *);
void	log_toggle(const char *);
void	log_close(void);
void printflike(1, 2) log_debug(const char *, ...);
__dead void printflike(1, 2) fatal(const char *, ...);
__dead void printflike(1, 2) fatalx(const char *, ...);

/* menu.c */
#define MENU_NOMOUSE 0x1
#define MENU_TAB 0x2
#define MENU_STAYOPEN 0x4
struct menu	*menu_create(const char *);
void		 menu_add_items(struct menu *, const struct menu_item *,
		    struct cmdq_item *, struct client *,
		    struct cmd_find_state *);
void		 menu_add_item(struct menu *, const struct menu_item *,
		    struct cmdq_item *, struct client *,
		    struct cmd_find_state *);
void		 menu_free(struct menu *);
struct menu_data *menu_prepare(struct menu *, int, struct cmdq_item *, u_int,
		    u_int, struct client *, struct cmd_find_state *,
		    menu_choice_cb, void *);
int		 menu_display(struct menu *, int, struct cmdq_item *, u_int,
		    u_int, struct client *, struct cmd_find_state *,
		    menu_choice_cb, void *);
struct screen	*menu_mode_cb(struct client *, void *, u_int *, u_int *);
int		 menu_check_cb(struct client *, void *, u_int, u_int);
void		 menu_draw_cb(struct client *, void *,
		    struct screen_redraw_ctx *);
void		 menu_free_cb(struct client *, void *);
int		 menu_key_cb(struct client *, void *, struct key_event *);

/* popup.c */
#define POPUP_CLOSEEXIT 0x1
#define POPUP_CLOSEEXITZERO 0x2
#define POPUP_NOBORDER 0x4
#define POPUP_INTERNAL 0x8
typedef void (*popup_close_cb)(int, void *);
typedef void (*popup_finish_edit_cb)(char *, size_t, void *);
int		 popup_display(int, struct cmdq_item *, u_int, u_int, u_int,
		    u_int, const char *, int, char **, const char *,
		    struct client *, struct session *, popup_close_cb, void *);
int		 popup_editor(struct client *, const char *, size_t,
		    popup_finish_edit_cb, void *);

/* style.c */
int		 style_parse(struct style *,const struct grid_cell *,
		     const char *);
const char	*style_tostring(struct style *);
void		 style_add(struct grid_cell *, struct options *,
		     const char *, struct format_tree *);
void		 style_apply(struct grid_cell *, struct options *,
		     const char *, struct format_tree *);
void		 style_set(struct style *, const struct grid_cell *);
void		 style_copy(struct style *, struct style *);

/* spawn.c */
struct winlink	*spawn_window(struct spawn_context *, char **);
struct window_pane *spawn_pane(struct spawn_context *, char **);

/* regsub.c */
char		*regsub(const char *, const char *, const char *, int);

#endif /* TMUX_H */<|MERGE_RESOLUTION|>--- conflicted
+++ resolved
@@ -497,8 +497,8 @@
 	TTYC_SMUL,
 	TTYC_SMULX,
 	TTYC_SMXX,
+	TTYC_SS,
 	TTYC_SXL,
-	TTYC_SS,
 	TTYC_SYNC,
 	TTYC_TC,
 	TTYC_TSL,
@@ -1226,11 +1226,8 @@
 #define TERM_DECSLRM 0x4
 #define TERM_DECFRA 0x8
 #define TERM_RGBCOLOURS 0x10
-<<<<<<< HEAD
-#define TERM_SIXEL 0x20
-=======
 #define TERM_VT100LIKE 0x20
->>>>>>> fed7b29c
+#define TERM_SIXEL 0x40
 	int		 flags;
 
 	LIST_ENTRY(tty_term) entry;
@@ -1287,13 +1284,9 @@
 /* 0x40 unused */
 #define TTY_BLOCK 0x80
 #define TTY_HAVEDA 0x100
-<<<<<<< HEAD
-#define TTY_HAVEDSR 0x200
-#define TTY_NOBLOCK 0x400
-=======
 #define TTY_HAVEXDA 0x200
 #define TTY_SYNCING 0x400
->>>>>>> fed7b29c
+#define TTY_NOBLOCK 0x800
 	int		 flags;
 
 	struct tty_term	*term;
@@ -2181,12 +2174,9 @@
 void	tty_cmd_reverseindex(struct tty *, const struct tty_ctx *);
 void	tty_cmd_setselection(struct tty *, const struct tty_ctx *);
 void	tty_cmd_rawstring(struct tty *, const struct tty_ctx *);
-<<<<<<< HEAD
 void	tty_cmd_rawsixel(struct tty *, const struct tty_ctx *);
-=======
 void	tty_cmd_syncstart(struct tty *, const struct tty_ctx *);
 void	tty_default_colours(struct grid_cell *, struct window_pane *);
->>>>>>> fed7b29c
 
 /* tty-term.c */
 extern struct tty_terms tty_terms;
@@ -2742,14 +2732,11 @@
 void	 screen_write_cell(struct screen_write_ctx *, const struct grid_cell *);
 void	 screen_write_setselection(struct screen_write_ctx *, u_char *, u_int);
 void	 screen_write_rawstring(struct screen_write_ctx *, u_char *, u_int);
-<<<<<<< HEAD
 void	 screen_write_rawsixel(struct screen_write_ctx *, u_char *, u_int, int);
-=======
-void	 screen_write_alternateon(struct screen_write_ctx *,
-	     struct grid_cell *, int);
+void	 screen_write_alternateon(struct screen_write_ctx *, struct grid_cell *,
+	     int);
 void	 screen_write_alternateoff(struct screen_write_ctx *,
 	     struct grid_cell *, int);
->>>>>>> fed7b29c
 
 /* screen-redraw.c */
 void	 screen_redraw_screen(struct client *);

--- conflicted
+++ resolved
@@ -353,17 +353,6 @@
 char *
 format_get_command(struct window_pane *wp)
 {
-<<<<<<< HEAD
-	char	*cmd;
-
-	cmd = osdep_get_name(wp->fd, wp->tty);
-	if (cmd == NULL || *cmd == '\0') {
-		cmd = wp->cmd;
-		if (cmd == NULL || *cmd == '\0')
-			cmd = wp->shell;
-	}
-	return (parse_window_name(cmd));
-=======
 	char	*cmd, *out;
 
 	cmd = osdep_get_name(wp->fd, wp->tty);
@@ -378,7 +367,6 @@
 	out = parse_window_name(cmd);
 	free(cmd);
 	return (out);
->>>>>>> d518067b
 }
 
 /* Set default format keys for a session. */
@@ -535,6 +523,7 @@
 	struct grid_line	*gl;
 	unsigned long long	 size;
 	u_int			 i, idx;
+	const char		*cmd;
 	char			*cmd;
 
 	size = 0;
@@ -567,11 +556,8 @@
 	format_add(ft, "pane_pid", "%ld", (long) wp->pid);
 	if (wp->cmd != NULL)
 		format_add(ft, "pane_start_command", "%s", wp->cmd);
-<<<<<<< HEAD
 	if ((cwd = osdep_get_cwd(wp->fd)) != NULL)
 		format_add(ft, "pane_current_path", "%s", cwd);
-=======
->>>>>>> d518067b
 	if ((cmd = format_get_command(wp)) != NULL) {
 		format_add(ft, "pane_current_command", "%s", cmd);
 		free(cmd);

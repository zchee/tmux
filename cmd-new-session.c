/* $OpenBSD$ */

/*
 * Copyright (c) 2007 Nicholas Marriott <nicm@users.sourceforge.net>
 *
 * Permission to use, copy, modify, and distribute this software for any
 * purpose with or without fee is hereby granted, provided that the above
 * copyright notice and this permission notice appear in all copies.
 *
 * THE SOFTWARE IS PROVIDED "AS IS" AND THE AUTHOR DISCLAIMS ALL WARRANTIES
 * WITH REGARD TO THIS SOFTWARE INCLUDING ALL IMPLIED WARRANTIES OF
 * MERCHANTABILITY AND FITNESS. IN NO EVENT SHALL THE AUTHOR BE LIABLE FOR
 * ANY SPECIAL, DIRECT, INDIRECT, OR CONSEQUENTIAL DAMAGES OR ANY DAMAGES
 * WHATSOEVER RESULTING FROM LOSS OF MIND, USE, DATA OR PROFITS, WHETHER
 * IN AN ACTION OF CONTRACT, NEGLIGENCE OR OTHER TORTIOUS ACTION, ARISING
 * OUT OF OR IN CONNECTION WITH THE USE OR PERFORMANCE OF THIS SOFTWARE.
 */

#include <sys/types.h>

#include <errno.h>
#include <fcntl.h>
#include <stdlib.h>
#include <string.h>
#include <termios.h>
#include <unistd.h>

#include "tmux.h"

/*
 * Create a new session and attach to the current terminal unless -d is given.
 */

#define NEW_SESSION_TEMPLATE "#{session_name}:"

enum cmd_retval	 cmd_new_session_exec(struct cmd *, struct cmd_q *);

const struct cmd_entry cmd_new_session_entry = {
	"new-session", "new",
	"Ac:dDEF:n:Ps:t:x:y:", 0, -1,
	"[-AdDEP] [-c start-directory] [-F format] [-n window-name] "
	"[-s session-name] " CMD_TARGET_SESSION_USAGE " [-x width] "
	"[-y height] [command]",
	CMD_STARTSERVER|CMD_PREP_CANFAIL|CMD_PREP_SESSION_T,
	cmd_new_session_exec
};

const struct cmd_entry cmd_has_session_entry = {
	"has-session", "has",
	"t:", 0, 0,
	CMD_TARGET_SESSION_USAGE,
	CMD_PREP_SESSION_T,
	cmd_new_session_exec
};

enum cmd_retval
cmd_new_session_exec(struct cmd *self, struct cmd_q *cmdq)
{
	struct args		*args = self->args;
	struct client		*c = cmdq->client;
	struct session		*s, *attach_sess;
	struct session		*groupwith = cmdq->state.tflag.s;
	struct window		*w;
	struct environ		 env;
	struct termios		 tio, *tiop;
	const char		*newname, *update, *errstr, *template;
	const char		*path;
	char		       **argv, *cmd, *cause, *cp;
	int			 detached, already_attached, idx, cwd, fd = -1;
	int			 argc;
	u_int			 sx, sy;
	struct format_tree	*ft;
	struct environ_entry	*envent;

	if (self->entry == &cmd_has_session_entry) {
		/*
		 * cmd_prepare() will fail if the session cannot be found,
		 * hence always return success here.
		 */
		return (CMD_RETURN_NORMAL);
	}

	if (args_has(args, 't') && (args->argc != 0 || args_has(args, 'n'))) {
		cmdq_error(cmdq, "command or window name given with target");
		return (CMD_RETURN_ERROR);
	}

	newname = args_get(args, 's');
	if (newname != NULL) {
		if (!session_check_name(newname)) {
			cmdq_error(cmdq, "bad session name: %s", newname);
			return (CMD_RETURN_ERROR);
		}
		if ((attach_sess = session_find(newname)) != NULL) {
			if (args_has(args, 'A')) {
				/*
				 * This cmdq is now destined for
				 * attach-session.  Because attach-session
				 * will have already been prepared, copy this
				 * session into its tflag so it can be used.
				 */
				cmdq->state.tflag.s = attach_sess;
				return (cmd_attach_session(cmdq,
				    args_has(args, 'D'), 0, NULL,
				    args_has(args, 'E')));
			}
			cmdq_error(cmdq, "duplicate session: %s", newname);
			return (CMD_RETURN_ERROR);
		}
	}

	/* Set -d if no client. */
	detached = args_has(args, 'd');
	if (c == NULL)
		detached = 1;

	/* Is this client already attached? */
	already_attached = 0;
	if (c != NULL && c->session != NULL)
		already_attached = 1;

	/* Get the new session working directory. */
	if (args_has(args, 'c')) {
		ft = format_create();
		format_defaults(ft, c, NULL, NULL, NULL);
		cp = format_expand(ft, args_get(args, 'c'));
		format_free(ft);

		if (cp != NULL && *cp != '\0') {
			fd = open(cp, O_RDONLY|O_DIRECTORY);
			free(cp);
			if (fd == -1) {
				cmdq_error(cmdq, "bad working directory: %s",
				    strerror(errno));
				return (CMD_RETURN_ERROR);
			}
		} else
			free(cp);
		cwd = fd;
	} else if (c != NULL && c->session == NULL)
		cwd = c->cwd;
	else {
		fd = open(".", O_RDONLY);
		cwd = fd;
	}

	/*
	 * If this is a new client, check for nesting and save the termios
	 * settings (part of which is used for new windows in this session).
	 *
	 * tcgetattr() is used rather than using tty.tio since if the client is
	 * detached, tty_open won't be called. It must be done before opening
	 * the terminal as that calls tcsetattr() to prepare for tmux taking
	 * over.
	 */
	if (!detached && !already_attached && c->tty.fd != -1) {
		if (server_client_check_nested(cmdq->client)) {
			cmdq_error(cmdq, "sessions should be nested with care, "
			    "unset $TMUX to force");
			return (CMD_RETURN_ERROR);
		}
		if (tcgetattr(c->tty.fd, &tio) != 0)
			fatal("tcgetattr failed");
		tiop = &tio;
	} else
		tiop = NULL;

	/* Open the terminal if necessary. */
	if (!detached && !already_attached) {
		if (server_client_open(c, &cause) != 0) {
			cmdq_error(cmdq, "open terminal failed: %s", cause);
			free(cause);
			goto error;
		}
	}

	/* Find new session size. */
	if (c != NULL) {
		sx = c->tty.sx;
		sy = c->tty.sy;
	} else {
		sx = 80;
		sy = 24;
	}
	if (detached && args_has(args, 'x')) {
		sx = strtonum(args_get(args, 'x'), 1, USHRT_MAX, &errstr);
		if (errstr != NULL) {
			cmdq_error(cmdq, "width %s", errstr);
			goto error;
		}
	}
	if (detached && args_has(args, 'y')) {
		sy = strtonum(args_get(args, 'y'), 1, USHRT_MAX, &errstr);
		if (errstr != NULL) {
			cmdq_error(cmdq, "height %s", errstr);
			goto error;
		}
	}
	if (sy > 0 && options_get_number(global_s_options, "status"))
		sy--;
	if (sx == 0)
		sx = 1;
	if (sy == 0)
		sy = 1;

	/* Figure out the command for the new window. */
	argc = -1;
	argv = NULL;
	if (!args_has(args, 't') && args->argc != 0) {
		argc = args->argc;
		argv = args->argv;
<<<<<<< HEAD
	} else {
		cmd = options_get_string(&global_s_options, "default-command");
=======
	} else if (target == NULL) {
		cmd = options_get_string(global_s_options, "default-command");
>>>>>>> da1f6fc2
		if (cmd != NULL && *cmd != '\0') {
			argc = 1;
			argv = &cmd;
		} else {
			argc = 0;
			argv = NULL;
		}
	}

	path = NULL;
	if (c != NULL && c->session == NULL)
		envent = environ_find(&c->environ, "PATH");
	else
		envent = environ_find(&global_environ, "PATH");
	if (envent != NULL)
		path = envent->value;

	/* Construct the environment. */
	environ_init(&env);
	if (c != NULL && !args_has(args, 'E')) {
		update = options_get_string(global_s_options,
		    "update-environment");
		environ_update(update, &c->environ, &env);
	}

	/* Create the new session. */
	idx = -1 - options_get_number(global_s_options, "base-index");
	s = session_create(newname, argc, argv, path, cwd, &env, tiop, idx, sx,
	    sy, &cause);
	if (s == NULL) {
		cmdq_error(cmdq, "create session failed: %s", cause);
		free(cause);
		goto error;
	}
	environ_free(&env);

	/* Set the initial window name if one given. */
	if (argc >= 0 && args_has(args, 'n')) {
		w = s->curw->window;
		window_set_name(w, args_get(args, 'n'));
		options_set_number(w->options, "automatic-rename", 0);
	}

	/*
	 * If a target session is given, this is to be part of a session group,
	 * so add it to the group and synchronize.
	 */
	if (args_has(args, 't')) {
		session_group_add(groupwith, s);
		session_group_synchronize_to(s);
		session_select(s, RB_MIN(winlinks, &s->windows)->idx);
	}

	/*
	 * Set the client to the new session. If a command client exists, it is
	 * taking this session and needs to get MSG_READY and stay around.
	 */
	if (!detached) {
		if (!already_attached) {
			if (~c->flags & CLIENT_CONTROL)
				proc_send(c->peer, MSG_READY, -1, NULL, 0);
		} else if (c->session != NULL)
			c->last_session = c->session;
		c->session = s;
		status_timer_start(c);
		notify_attached_session_changed(c);
		session_update_activity(s, NULL);
		gettimeofday(&s->last_attached_time, NULL);
		server_redraw_client(c);
	}
	recalculate_sizes();
	server_update_socket();

	/*
	 * If there are still configuration file errors to display, put the new
	 * session's current window into more mode and display them now.
	 */
	if (cfg_finished)
		cfg_show_causes(s);

	/* Print if requested. */
	if (args_has(args, 'P')) {
		if ((template = args_get(args, 'F')) == NULL)
			template = NEW_SESSION_TEMPLATE;

		ft = format_create();
		format_defaults(ft, c, s, NULL, NULL);

		cp = format_expand(ft, template);
		cmdq_print(cmdq, "%s", cp);
		free(cp);

		format_free(ft);
	}

	if (!detached)
		cmdq->client_exit = 0;

	if (fd != -1)
		close(fd);
	return (CMD_RETURN_NORMAL);

error:
	if (fd != -1)
		close(fd);
	return (CMD_RETURN_ERROR);
}<|MERGE_RESOLUTION|>--- conflicted
+++ resolved
@@ -63,7 +63,7 @@
 	struct window		*w;
 	struct environ		 env;
 	struct termios		 tio, *tiop;
-	const char		*newname, *update, *errstr, *template;
+	const char		*newname, *target, *update, *errstr, *template;
 	const char		*path;
 	char		       **argv, *cmd, *cause, *cp;
 	int			 detached, already_attached, idx, cwd, fd = -1;
@@ -108,6 +108,9 @@
 			return (CMD_RETURN_ERROR);
 		}
 	}
+
+	if ((target = args_get(args, 't')) == NULL)
+		groupwith = NULL;
 
 	/* Set -d if no client. */
 	detached = args_has(args, 'd');
@@ -209,13 +212,8 @@
 	if (!args_has(args, 't') && args->argc != 0) {
 		argc = args->argc;
 		argv = args->argv;
-<<<<<<< HEAD
-	} else {
-		cmd = options_get_string(&global_s_options, "default-command");
-=======
 	} else if (target == NULL) {
 		cmd = options_get_string(global_s_options, "default-command");
->>>>>>> da1f6fc2
 		if (cmd != NULL && *cmd != '\0') {
 			argc = 1;
 			argv = &cmd;
